[package]
name = "trust-dns"
version = "0.18.0-alpha.1"
authors = ["Benjamin Fry <benjaminfry@me.com>"]
edition = "2018"

# A short blurb about the package. This is not rendered in any format when
# uploaded to crates.io (aka this is not markdown)
description = """
Trust-DNS is a safe and secure DNS server with DNSec support.
 Eventually this could be a replacement for BIND9. The DNSSec support allows
 for live signing of all records, in it does not currently support
 records signed offline. The server supports dynamic DNS with SIG0 authenticated
 requests. Trust-DNS is based on the Tokio and Futures libraries, which means
 it should be easily integrated into other software that also use those
 libraries.
"""

# These URLs point to more information about the repository
documentation = "https://docs.rs/trust-dns-server"
homepage = "http://www.trust-dns.org/index.html"
repository = "https://github.com/bluejekyll/trust-dns"

# This points to a file in the repository (relative to this Cargo.toml). The
# contents of this file are stored and indexed in the registry.
readme = "README.md"

# This is a small list of keywords used to categorize and search for this
# package.
keywords = ["DNS", "BIND", "dig", "named", "dnssec"]
categories = ["network-programming"]

# This is a string description of the license for this package. Currently
# crates.io will validate the license provided against a whitelist of known
# license identifiers from http://spdx.org/licenses/. Multiple licenses can
# be separated with a `/`
license = "MIT/Apache-2.0"

[badges]
travis-ci = { repository = "bluejekyll/trust-dns" }
appveyor = { repository = "bluejekyll/trust-dns", branch = "master", service = "github" }
codecov = { repository = "bluejekyll/trust-dns", branch = "master", service = "github" }

[features]
default = ["sqlite", "resolver"]
dnssec-openssl = ["dnssec", "trust-dns-client/dnssec-openssl", "trust-dns-proto/dnssec-openssl", "trust-dns-server/dnssec-openssl"]
dnssec-ring = ["dnssec", "trust-dns-client/dnssec-ring", "trust-dns-proto/dnssec-ring", "trust-dns-server/dnssec-ring"]
dnssec = []
resolver = ["trust-dns-server/resolver"]
sqlite = ["trust-dns-server/sqlite"]

# TODO: Need to figure out how to be consistent with ring/openssl usage...
# dns-over-https-openssl = ["dns-over-openssl", "trust-dns-client/dns-over-https-openssl", "dns-over-https"]
dns-over-https-rustls = ["dns-over-https", "trust-dns-client/dns-over-https-rustls", "trust-dns-server/dns-over-https-rustls"]
dns-over-https = ["trust-dns-server/dns-over-https"]

# TODO: migrate all tls and tls-openssl features to dns-over-tls, et al
dns-over-openssl = ["dns-over-tls", "dnssec-openssl", "trust-dns-openssl", "trust-dns-client/dns-over-openssl", "trust-dns-server/dns-over-openssl"]
dns-over-rustls = ["dns-over-tls", "dnssec-ring", "trust-dns-rustls", "rustls", "trust-dns-client/dns-over-rustls", "trust-dns-server/dns-over-rustls",]
dns-over-tls = []

# This is a deprecated feature...
tls-openssl = ["dns-over-openssl"]
tls = ["dns-over-openssl"]

# WARNING: there is a bug in the mutual tls auth code at the moment see issue #100
# mtls = ["trust-dns-client/mtls"]

[[bin]]
name = "named"
path = "src/named.rs"

[dependencies]
chrono = "0.4"
clap = "2.33"
futures = "0.3.0"
log = "0.4.8"
rustls = { version = "0.16", optional = true }
<<<<<<< HEAD
tokio = "0.2.1"
=======
tokio = { version = "0.2.1", features = ["rt-core", "rt-threaded", "time"] }
>>>>>>> c9919560
trust-dns-client= { version = "0.18.0-alpha", path = "../crates/client" }
trust-dns-openssl = { version = "0.18.0-alpha", path = "../crates/openssl", optional = true }
trust-dns-proto = { version = "0.18.0-alpha", path = "../crates/proto" }
trust-dns-rustls = { version = "0.18.0-alpha", path = "../crates/rustls", optional = true }
trust-dns-server = { version = "0.18.0-alpha", path = "../crates/server" }

[dev-dependencies]
env_logger = "0.7"
native-tls = "0.2"
trust-dns-native-tls = { version = "0.18.0-alpha", path = "../crates/native-tls" }
trust-dns-https = { version = "0.18.0-alpha", path = "../crates/https" }
webpki-roots = { version = "0.18" }<|MERGE_RESOLUTION|>--- conflicted
+++ resolved
@@ -76,11 +76,7 @@
 futures = "0.3.0"
 log = "0.4.8"
 rustls = { version = "0.16", optional = true }
-<<<<<<< HEAD
-tokio = "0.2.1"
-=======
 tokio = { version = "0.2.1", features = ["rt-core", "rt-threaded", "time"] }
->>>>>>> c9919560
 trust-dns-client= { version = "0.18.0-alpha", path = "../crates/client" }
 trust-dns-openssl = { version = "0.18.0-alpha", path = "../crates/openssl", optional = true }
 trust-dns-proto = { version = "0.18.0-alpha", path = "../crates/proto" }
