// Copyright 2015-2017 Benjamin Fry <benjaminfry@me.com>
//
// Licensed under the Apache License, Version 2.0, <LICENSE-APACHE or
// http://apache.org/licenses/LICENSE-2.0> or the MIT license <LICENSE-MIT or
// http://opensource.org/licenses/MIT>, at your option. This file may not be
// copied, modified, or distributed except according to those terms.

use std::cmp::Ordering;
use std::marker::PhantomData;
use std::mem;
use std::sync::{Arc, Mutex, TryLockError};
use std::time::Instant;

use futures::future::Loop;
use futures::{future, task, Async, Future, IntoFuture, Poll};

#[cfg(feature = "mdns")]
use trust_dns_proto::multicast::{MDNS_IPV4, MdnsClientStream, MdnsQueryType};
use trust_dns_proto::op::{Edns, NoopMessageFinalizer, ResponseCode};
use trust_dns_proto::tcp::TcpClientStream;
use trust_dns_proto::udp::UdpClientStream;
use trust_dns_proto::xfer::{DnsFuture, DnsHandle, DnsRequest, DnsResponse};

use config::{NameServerConfig, Protocol, ResolverConfig, ResolverOpts};
use error::*;
use resolver_future::BasicResolverHandle;

/// State of a connection with a remote NameServer.
#[derive(Clone, Debug)]
enum NameServerState {
    /// Initial state, if Edns is not none, then Edns will be requested
    Init { send_edns: Option<Edns> },
    /// There has been successful communication with the remote.
    ///  if no Edns is associated, then the remote does not support Edns
    Established { remote_edns: Option<Edns> },
    /// For some reason the connection failed. For UDP this would generally be a timeout
    ///  for TCP this could be either Connection could never be established, or it
    ///  failed at some point after. The Failed state should *not* be entered due to an
    ///  error contained in a Message recieved from the server. In All cases to reestablish
    ///  a new connection will need to be created.
    Failed { when: Instant },
}

impl NameServerState {
    fn to_usize(&self) -> usize {
        match *self {
            NameServerState::Init { .. } => 3,
            NameServerState::Established { .. } => 2,
            NameServerState::Failed { .. } => 1,
        }
    }
}

impl Ord for NameServerState {
    fn cmp(&self, other: &Self) -> Ordering {
        let (self_num, other_num) = (self.to_usize(), other.to_usize());
        match self_num.cmp(&other_num) {
            Ordering::Equal => match (self, other) {
                (
                    NameServerState::Failed {
                        when: ref self_when,
                    },
                    NameServerState::Failed {
                        when: ref other_when,
                    },
                ) => {
                    // We reverse, because we want the "older" failures to be tried first...
                    self_when.cmp(other_when).reverse()
                }
                _ => Ordering::Equal,
            },
            cmp => cmp,
        }
    }
}

impl PartialOrd for NameServerState {
    fn partial_cmp(&self, other: &Self) -> Option<Ordering> {
        Some(self.cmp(other))
    }
}

impl PartialEq for NameServerState {
    fn eq(&self, other: &Self) -> bool {
        self.to_usize() == other.to_usize()
    }
}

impl Eq for NameServerState {}

#[derive(Clone, PartialEq, Eq)]
struct NameServerStats {
    state: NameServerState,
    successes: usize,
    failures: usize,
}

impl Default for NameServerStats {
    fn default() -> Self {
        Self::init(None, 0, 0)
    }
}

impl NameServerStats {
    fn init(send_edns: Option<Edns>, successes: usize, failures: usize) -> Self {
        NameServerStats {
            state: NameServerState::Init { send_edns },
            successes,
            failures,
            // TODO: incorporate latency
        }
    }

    fn next_success(&mut self, remote_edns: Option<Edns>) {
        self.successes += 1;

        // update current state

        if remote_edns.is_some() {
            mem::replace(
                &mut self.state,
                NameServerState::Established { remote_edns },
            );
        } else {
            // preserve existing EDNS if it exists
            let remote_edns = if let NameServerState::Established { ref remote_edns } = self.state {
                remote_edns.clone()
            } else {
                None
            };

            mem::replace(
                &mut self.state,
                NameServerState::Established { remote_edns },
            );
        };
    }

    fn next_failure(&mut self, error: ResolveError, when: Instant) {
        self.failures += 1;
        debug!("name_server connection failure: {}", error);

        // update current state
        mem::replace(&mut self.state, NameServerState::Failed { when });
    }
}

impl Ord for NameServerStats {
    /// Custom implementation of Ord for NameServer which incorporates the performance of the connection into it's ranking
    fn cmp(&self, other: &Self) -> Ordering {
        // if they are literally equal, just return
        if self == other {
            return Ordering::Equal;
        }

        // otherwise, run our evaluation to determine the next to be returned from the Heap
        match self.state.cmp(&other.state) {
            Ordering::Equal => (),
            o @ _ => {
                return o;
            }
        }

        // TODO: track latency and use lowest latency connection...

        // invert failure comparison, i.e. the one with the least failures, wins
        if self.failures <= other.failures {
            return Ordering::Greater;
        }

        // at this point we'll go with the lesser of successes to make sure there is ballance
        self.successes.cmp(&other.successes)
    }
}

impl PartialOrd for NameServerStats {
    fn partial_cmp(&self, other: &Self) -> Option<Ordering> {
        Some(self.cmp(other))
    }
}

#[doc(hidden)]
pub trait ConnectionProvider: 'static + Clone + Send + Sync {
    type ConnHandle;

    fn new_connection(config: &NameServerConfig, options: &ResolverOpts) -> Self::ConnHandle;
}

/// Standard connection implements the default mechanism for creating new Connections
#[derive(Clone)]
pub struct StandardConnection;

impl ConnectionProvider for StandardConnection {
    type ConnHandle = BasicResolverHandle;

    fn new_connection(config: &NameServerConfig, options: &ResolverOpts) -> Self::ConnHandle {
        let dns_handle = match config.protocol {
            Protocol::Udp => {
                let (stream, handle) = UdpClientStream::new(config.socket_addr);
                // TODO: need config for Signer...
                DnsFuture::with_timeout(
                    stream,
                    handle,
                    options.timeout,
                    NoopMessageFinalizer::new(),
                )
            }
            Protocol::Tcp => {
                let (stream, handle) =
                    TcpClientStream::with_timeout(config.socket_addr, options.timeout);
                // TODO: need config for Signer...
                DnsFuture::with_timeout(
                    stream,
                    handle,
                    options.timeout,
                    NoopMessageFinalizer::new(),
                )
            }
            #[cfg(feature = "dns-over-tls")]
            Protocol::Tls => {
                let (stream, handle) = ::tls::new_tls_stream(
                    config.socket_addr,
                    config.tls_dns_name.clone().unwrap_or_default(),
                );
                DnsFuture::with_timeout(
                    stream,
                    handle,
                    options.timeout,
                    NoopMessageFinalizer::new(),
                )
            }
            // TODO: Protocol::Tls => TlsClientStream::new(config.socket_addr),
            #[cfg(feature = "mdns")]
            Protocol::Mdns => {
                let (stream, handle) = MdnsClientStream::new(
                    config.socket_addr,
                    MdnsQueryType::OneShot,
                    None,
                    None,
                    None,
                );
                // TODO: need config for Signer...
                DnsFuture::with_timeout(
                    stream,
                    handle,
                    options.timeout,
                    NoopMessageFinalizer::new(),
                )
            }
        };

        BasicResolverHandle::new(dns_handle)
    }
}

/// Specifies the details of a remote NameServer used for lookups
#[derive(Clone)]
pub struct NameServer<C: DnsHandle, P: ConnectionProvider<ConnHandle = C>> {
    config: NameServerConfig,
    options: ResolverOpts,
    client: C,
    // TODO: switch to FuturesMutex? (Mutex will have some undesireable locking)
    stats: Arc<Mutex<NameServerStats>>,
    phantom: PhantomData<P>,
}

impl<C: DnsHandle, P: ConnectionProvider<ConnHandle = C>> NameServer<C, P> {
    pub fn new(
        config: NameServerConfig,
        options: ResolverOpts,
    ) -> NameServer<BasicResolverHandle, StandardConnection> {
        let client = StandardConnection::new_connection(&config, &options);

        // TODO: setup EDNS
        NameServer {
            config,
            options,
            client,
            stats: Arc::new(Mutex::new(NameServerStats::default())),
            phantom: PhantomData,
        }
    }

    #[doc(hidden)]
    pub fn from_conn(
        config: NameServerConfig,
        options: ResolverOpts,
        client: C,
    ) -> NameServer<C, P> {
        NameServer {
            config,
            options,
            client,
            stats: Arc::new(Mutex::new(NameServerStats::default())),
            phantom: PhantomData,
        }
    }

    /// checks if the connection is failed, if so then reconnect.
    fn try_reconnect(&mut self) -> ResolveResult<()> {
        let error_opt: Option<(usize, usize)> = self.stats
            .lock()
            .map(|stats| {
                if let NameServerState::Failed { .. } = stats.state {
                    Some((stats.successes, stats.failures))
                } else {
                    None
                }
            })
            .map_err(|e| {
                ResolveErrorKind::Msg(format!("Error acquiring NameServerStats lock: {}", e).into())
            })?;

        // if this is in a failure state
        if let Some((successes, failures)) = error_opt {
            debug!("reconnecting: {:?}", self.config);
            // establish a new connection
            let client = P::new_connection(&self.config, &self.options);
            mem::replace(&mut self.client, client);

            // reinitialize the mutex (in case it was poisoned before)
            mem::replace(
                &mut self.stats,
                Arc::new(Mutex::new(NameServerStats::init(None, successes, failures))),
            );
            Ok(())
        } else {
            Ok(())
        }
    }
}

impl<C, P> DnsHandle for NameServer<C, P>
where
    C: DnsHandle<Error = ResolveError>,
    P: ConnectionProvider<ConnHandle = C>,
{
    type Error = ResolveError;

    fn is_verifying_dnssec(&self) -> bool {
        self.client.is_verifying_dnssec()
    }

    // TODO: there needs to be some way of customizing the connection based on EDNS options from the server side...
    fn send<R: Into<DnsRequest>>(
        &mut self,
        request: R,
    ) -> Box<Future<Item = DnsResponse, Error = Self::Error> + Send> {
        // if state is failed, return future::err(), unless retry delay expired...
        if let Err(error) = self.try_reconnect() {
            return Box::new(future::err(error));
        }

        // Becuase a Poisoned lock error could have occured, make sure to create a new Mutex...

        // grab a reference to the stats for this NameServer
        let mutex1 = self.stats.clone();
        let mutex2 = self.stats.clone();
        Box::new(
            self.client
                .send(request)
                .and_then(move |response| {
                    // TODO: consider making message::take_edns...
                    let remote_edns = response.edns().cloned();

                    // this transitions the state to success
                    let response = mutex1
                        .lock()
                        .and_then(|mut stats| {
                            stats.next_success(remote_edns);
                            Ok(response)
                        })
                        .map_err(|e| format!("Error acquiring NameServerStats lock: {}", e).into());

                    future::result(response)
                })
                .or_else(move |error| {
                    // this transitions the state to failure
                    mutex2
                        .lock()
                        .and_then(|mut stats| {
                            stats.next_failure(error.clone(), Instant::now());
                            Ok(())
                        })
                        .or_else(|e| {
                            warn!("Error acquiring NameServerStats lock (already in error state, ignoring): {}", e);
                            Err(())
                        })
                        .is_ok(); // ignoring error, as this connection is already marked in error...

                    // These are connection failures, not lookup failures, that is handled in the resolver layer
                    future::err(error)
                }),
        )
    }
}

impl<C: DnsHandle, P: ConnectionProvider<ConnHandle = C>> Ord for NameServer<C, P> {
    /// Custom implementation of Ord for NameServer which incorporates the performance of the connection into it's ranking
    fn cmp(&self, other: &Self) -> Ordering {
        // if they are literally equal, just return
        if self == other {
            return Ordering::Equal;
        }

        self.stats
            .lock()
            .expect("poisoned lock in NameServer::cmp")
            .cmp(&other
                      .stats
                      .lock() // TODO: hmm... deadlock potential? switch to try_lock?
                      .expect("poisoned lock in NameServer::cmp"))
    }
}

impl<C: DnsHandle, P: ConnectionProvider<ConnHandle = C>> PartialOrd for NameServer<C, P> {
    fn partial_cmp(&self, other: &Self) -> Option<Ordering> {
        Some(self.cmp(other))
    }
}

impl<C: DnsHandle, P: ConnectionProvider<ConnHandle = C>> PartialEq for NameServer<C, P> {
    /// NameServers are equal if the config (connection information) are equal
    fn eq(&self, other: &Self) -> bool {
        self.config == other.config
    }
}

impl<C: DnsHandle, P: ConnectionProvider<ConnHandle = C>> Eq for NameServer<C, P> {}

// TODO: once IPv6 is better understood, also make this a binary keep.
#[cfg(feature = "mdns")]
fn mdns_nameserver(options: ResolverOpts) -> NameServer<BasicResolverHandle, StandardConnection> {
    let config = NameServerConfig {
        socket_addr: *MDNS_IPV4,
        protocol: Protocol::Mdns,
        tls_dns_name: None,
    };
    NameServer::<_, StandardConnection>::new(config, options)
}

/// A pool of NameServers
///
/// This is not expected to be used directly, see `ResolverFuture`.
#[derive(Clone)]
pub struct NameServerPool<C: DnsHandle + 'static, P: ConnectionProvider<ConnHandle = C> + 'static> {
    // TODO: switch to FuturesMutex (Mutex will have some undesireable locking)
    datagram_conns: Arc<Mutex<Vec<NameServer<C, P>>>>, /* All NameServers must be the same type */
    stream_conns: Arc<Mutex<Vec<NameServer<C, P>>>>,   /* All NameServers must be the same type */
    #[cfg(feature = "mdns")]
    mdns_conns: NameServer<C, P>, /* All NameServers must be the same type */
    options: ResolverOpts,
    phantom: PhantomData<P>,
}

impl<C: DnsHandle + 'static, P: ConnectionProvider<ConnHandle = C> + 'static> NameServerPool<C, P> {
    pub(crate) fn from_config(
        config: &ResolverConfig,
        options: &ResolverOpts,
    ) -> NameServerPool<BasicResolverHandle, StandardConnection> {
<<<<<<< HEAD
        let datagram_conns: Vec<NameServer<BasicResolverHandle, StandardConnection>> = config
            .name_servers()
            .iter()
            .filter(|ns_config| ns_config.protocol.is_datagram())
            .map(|ns_config| {
                NameServer::<_, StandardConnection>::new(ns_config.clone(), options.clone())
            })
            .collect();
=======
        let datagram_conns: BinaryHeap<NameServer<BasicResolverHandle, StandardConnection>> =
            config
                .name_servers()
                .iter()
                .filter(|ns_config| ns_config.protocol.is_datagram())
                .map(|ns_config| {
                    NameServer::<_, StandardConnection>::new(ns_config.clone(), options.clone())
                })
                .collect();
>>>>>>> df7d2e75

        let stream_conns: Vec<NameServer<BasicResolverHandle, StandardConnection>> = config
            .name_servers()
            .iter()
            .filter(|ns_config| ns_config.protocol.is_stream())
            .map(|ns_config| {
                NameServer::<_, StandardConnection>::new(ns_config.clone(), options.clone())
            })
            .collect();

        NameServerPool {
            datagram_conns: Arc::new(Mutex::new(datagram_conns)),
            stream_conns: Arc::new(Mutex::new(stream_conns)),
            #[cfg(feature = "mdns")]
            mdns_conns: mdns_nameserver(options.clone()),
            options: options.clone(),
            phantom: PhantomData,
        }
    }

    #[doc(hidden)]
    #[cfg(not(feature = "mdns"))]
    pub fn from_nameservers(
        options: &ResolverOpts,
        datagram_conns: Vec<NameServer<C, P>>,
        stream_conns: Vec<NameServer<C, P>>,
    ) -> Self {
        NameServerPool {
            datagram_conns: Arc::new(Mutex::new(datagram_conns.into_iter().collect())),
            stream_conns: Arc::new(Mutex::new(stream_conns.into_iter().collect())),
            options: options.clone(),
            phantom: PhantomData,
        }
    }

    #[doc(hidden)]
    #[cfg(feature = "mdns")]
    pub fn from_nameservers(
        options: &ResolverOpts,
        datagram_conns: Vec<NameServer<C, P>>,
        stream_conns: Vec<NameServer<C, P>>,
        mdns_conns: NameServer<C, P>,
    ) -> Self {
        NameServerPool {
            datagram_conns: Arc::new(Mutex::new(datagram_conns.into_iter().collect())),
            stream_conns: Arc::new(Mutex::new(stream_conns.into_iter().collect())),
            mdns_conns: mdns_conns,
            options: options.clone(),
            phantom: PhantomData,
        }
    }

    fn try_send(conns: Arc<Mutex<Vec<NameServer<C, P>>>>, request: DnsRequest) -> TrySend<C, P> {
        TrySend::Lock {
            conns,
            request: Some(request),
        }
    }
}

impl<C, P> DnsHandle for NameServerPool<C, P>
where
    C: DnsHandle<Error = ResolveError> + 'static,
    P: ConnectionProvider<ConnHandle = C> + 'static,
{
    type Error = ResolveError;

    fn send<R: Into<DnsRequest>>(
        &mut self,
        request: R,
    ) -> Box<Future<Item = DnsResponse, Error = Self::Error> + Send> {
        let request = request.into();
        let datagram_conns = self.datagram_conns.clone();
        let stream_conns1 = self.stream_conns.clone();
        let stream_conns2 = self.stream_conns.clone();
        // TODO: remove this clone, return the Message in the error?
        let tcp_message1 = request.clone();
        let tcp_message2 = request.clone();

        // if it's a .local. query, then we *only* query mDNS, these should never be sent on to upstream resolvers
        #[cfg(feature = "mdns")]
        let mdns = mdns::maybe_local(&mut self.mdns_conns, request);

        // TODO: limited to only when mDNS is enabled, but this should probably always be enforced?
        #[cfg(not(feature = "mdns"))]
        let mdns = Local::NotMdns(request);

        // local queries are queried through mDNS
        if mdns.is_local() {
            return mdns.take_future();
        }

        // TODO: should we allow mDNS to be used for standard lookups as well?

        // it wasn't a local query, continue with standard looup path
        let request = mdns.take_request();
        Box::new(
            // First try the UDP connections
            Self::try_send(datagram_conns, request)
                .and_then(move |response| {
                    // handling promotion from datagram to stream base on truncation in message
                    if ResponseCode::NoError == response.response_code() && response.truncated() {
                        // TCP connections should not truncate
                        future::Either::A(Self::try_send(stream_conns1, tcp_message1))
                    } else {
                        // Return the result from the UDP connection
                        future::Either::B(future::ok(response))
                    }
                })
                // if UDP fails, try TCP
                .or_else(move |_| Self::try_send(stream_conns2, tcp_message2)),
        )
    }
}

enum TrySend<C: DnsHandle + 'static, P: ConnectionProvider<ConnHandle = C> + 'static> {
    Lock {
        conns: Arc<Mutex<Vec<NameServer<C, P>>>>,
        request: Option<DnsRequest>,
    },
    DoSend(Box<Future<Item = DnsResponse, Error = ResolveError> + Send>),
}

impl<C, P> Future for TrySend<C, P>
where
    C: DnsHandle<Error = ResolveError> + 'static,
    P: ConnectionProvider<ConnHandle = C> + 'static,
{
    type Item = DnsResponse;
    type Error = ResolveError;

    fn poll(&mut self) -> Poll<Self::Item, Self::Error> {
        let future;

        match *self {
            TrySend::Lock {
                ref conns,
                ref mut request,
            } => {
                // pull a lock on the shared connections, lock releases at the end of the method
                let conns = conns.try_lock();
                match conns {
                    Err(TryLockError::Poisoned(_)) => {
                        // TODO: what to do on poisoned errors? this is non-recoverable, right?
                        return Err(ResolveErrorKind::Msg("Lock Poisoned".to_string()).into());
                    }
                    Err(TryLockError::WouldBlock) => {
                        // since there is nothing registered with Tokio, we need to yield...
                        task::current().notify();
                        return Ok(Async::NotReady);
                    }
                    Ok(mut conns) => {
                        // select the highest priority connection
                        //   reorder the connections based on current view...
                        //   this reorders the inner set
                        conns.sort_unstable();

                        // TODO: restrict this size to a maximum # of NameServers to try
                        let mut conns: Vec<NameServer<C, P>> = conns.clone(); // get a stable view for trying all connections
                        let request = mem::replace(request, None);
                        let request = request.expect("bad state, mesage should never be None");
                        let request_loop = request.clone();

                        let loop_future = future::loop_fn(
                            (
                                conns,
                                request_loop,
                                ResolveError::from(ResolveErrorKind::Message(
                                    "No connections available",
                                )),
                            ),
                            |(mut conns, request, err)| {
                                let conn = conns.pop();

                                let request_cont = request.clone();
                                conn.ok_or_else(move || err).into_future().and_then(
                                    move |mut conn| {
                                        conn.send(request).then(|sent_res| match sent_res {
                                            Ok(sent) => Ok(Loop::Break(sent)),
                                            Err(err) => {
                                                Ok(Loop::Continue((conns, request_cont, err)))
                                            }
                                        })
                                    },
                                )
                            },
                        );

                        future = Box::new(loop_future);
                    }
                }
            }
            TrySend::DoSend(ref mut future) => return future.poll(),
        }

        // can only get here if we were in the TrySend::Lock state
        mem::replace(self, TrySend::DoSend(future));

        task::current().notify();
        Ok(Async::NotReady)
    }
}

#[cfg(feature = "mdns")]
mod mdns {
    use super::*;

    use trust_dns_proto::rr::domain::usage;
    use trust_dns_proto::DnsHandle;

    /// Returns true
    pub fn maybe_local<C, P>(name_server: &mut NameServer<C, P>, request: DnsRequest) -> Local
    where
        C: DnsHandle<Error = ResolveError> + 'static,
        P: ConnectionProvider<ConnHandle = C> + 'static,
    {
        if request
            .queries()
            .iter()
            .any(|query| usage::LOCAL.name().zone_of(query.name()))
        {
            Local::ResolveFuture(name_server.send(request))
        } else {
            Local::NotMdns(request)
        }
    }
}

pub enum Local {
    ResolveFuture(Box<Future<Item = DnsResponse, Error = ResolveError> + Send>),
    NotMdns(DnsRequest),
}

impl Local {
    fn is_local(&self) -> bool {
        if let Local::ResolveFuture(..) = *self {
            true
        } else {
            false
        }
    }

    /// Takes the future
    ///
    /// # Panics
    ///
    /// Panics if this is in fact a Local::NotMdns
    fn take_future(self) -> Box<Future<Item = DnsResponse, Error = ResolveError> + Send> {
        match self {
            Local::ResolveFuture(future) => future,
            _ => panic!("non Local queries have no future, see take_message()"),
        }
    }

    /// Takes the message
    ///
    /// # Panics
    ///
    /// Panics if this is in fact a Local::ResolveFuture
    fn take_request(self) -> DnsRequest {
        match self {
            Local::NotMdns(request) => request,
            _ => panic!("Local queries must be polled, see take_future()"),
        }
    }
}

impl Future for Local {
    type Item = DnsResponse;
    type Error = ResolveError;

    fn poll(&mut self) -> Poll<Self::Item, Self::Error> {
        match *self {
                Local::ResolveFuture(ref mut ns) => ns.poll(),
                // TODO: making this a panic for now
                Local::NotMdns(..) => {
                    panic!("Local queries that are not mDNS should not be polled")
                }
                //Local::NotMdns(message) => return Err(ResolveErrorKind::Message("not mDNS")),
            }
    }
}

#[cfg(test)]
mod tests {
    use std::net::{IpAddr, Ipv4Addr, SocketAddr};
    use std::time::Duration;

    use futures::future;
    use tokio::runtime::current_thread::Runtime;

    use trust_dns_proto::op::{Query, ResponseCode};
    use trust_dns_proto::rr::{Name, RecordType};
    use trust_dns_proto::xfer::{DnsHandle, DnsRequestOptions};

    use super::*;
    use config::Protocol;

    #[test]
    fn test_state_cmp() {
        let init = NameServerStats {
            state: NameServerState::Init { send_edns: None },
            successes: 0,
            failures: 0,
        };

        let established = NameServerStats {
            state: NameServerState::Established { remote_edns: None },
            successes: 0,
            failures: 0,
        };

        let failed = NameServerStats {
            state: NameServerState::Failed {
                when: Instant::now(),
            },
            successes: 0,
            failures: 0,
        };

        let established_successes = NameServerStats {
            state: NameServerState::Established { remote_edns: None },
            successes: 1,
            failures: 0,
        };

        let established_failed = NameServerStats {
            state: NameServerState::Established { remote_edns: None },
            successes: 0,
            failures: 1,
        };

        assert_eq!(init.cmp(&init), Ordering::Equal);
        assert_eq!(init.cmp(&established), Ordering::Greater);
        assert_eq!(established.cmp(&failed), Ordering::Greater);
        assert_eq!(established.cmp(&established_successes), Ordering::Greater);
        assert_eq!(established.cmp(&established_failed), Ordering::Greater);
    }

    #[test]
    fn test_name_server() {
        let config = NameServerConfig {
            socket_addr: SocketAddr::new(IpAddr::V4(Ipv4Addr::new(8, 8, 8, 8)), 53),
            protocol: Protocol::Udp,
            tls_dns_name: None,
        };
        let mut io_loop = Runtime::new().unwrap();
        let name_server = future::lazy(|| {
            future::ok(NameServer::<_, StandardConnection>::new(
                config,
                ResolverOpts::default(),
            ))
        });

        let name = Name::parse("www.example.com.", None).unwrap();
        let response = io_loop
            .block_on(name_server.and_then(|mut name_server| {
                name_server.lookup(
                    Query::query(name.clone(), RecordType::A),
                    DnsRequestOptions::default(),
                )
            }))
            .expect("query failed");
        assert_eq!(response.response_code(), ResponseCode::NoError);
    }

    #[test]
    fn test_failed_name_server() {
        let mut options = ResolverOpts::default();
        options.timeout = Duration::from_millis(1); // this is going to fail, make it fail fast...
        let config = NameServerConfig {
            socket_addr: SocketAddr::new(IpAddr::V4(Ipv4Addr::new(127, 0, 0, 252)), 252),
            protocol: Protocol::Udp,
            tls_dns_name: None,
        };
        let mut io_loop = Runtime::new().unwrap();
        let name_server =
            future::lazy(|| future::ok(NameServer::<_, StandardConnection>::new(config, options)));

        let name = Name::parse("www.example.com.", None).unwrap();
        assert!(
            io_loop
                .block_on(name_server.and_then(|mut name_server| name_server.lookup(
                    Query::query(name.clone(), RecordType::A),
                    DnsRequestOptions::default()
                )))
                .is_err()
        );
    }

    #[ignore]
    // because of there is a real connection that needs a reasonable timeout
    #[test]
    fn test_failed_then_success_pool() {
        let config1 = NameServerConfig {
            socket_addr: SocketAddr::new(IpAddr::V4(Ipv4Addr::new(127, 0, 0, 252)), 253),
            protocol: Protocol::Udp,
            tls_dns_name: None,
        };

        let config2 = NameServerConfig {
            socket_addr: SocketAddr::new(IpAddr::V4(Ipv4Addr::new(8, 8, 8, 8)), 53),
            protocol: Protocol::Udp,
            tls_dns_name: None,
        };

        let mut resolver_config = ResolverConfig::new();
        resolver_config.add_name_server(config1);
        resolver_config.add_name_server(config2);

        let mut io_loop = Runtime::new().unwrap();
        let mut pool = NameServerPool::<_, StandardConnection>::from_config(
            &resolver_config,
            &ResolverOpts::default(),
        );

        let name = Name::parse("www.example.com.", None).unwrap();

        // TODO: it's not clear why there are two failures before the success
        for i in 0..2 {
            assert!(
                io_loop
                    .block_on(pool.lookup(
                        Query::query(name.clone(), RecordType::A),
                        DnsRequestOptions::default()
                    ))
                    .is_err(),
                "iter: {}",
                i
            );
        }

        for i in 0..10 {
            assert!(
                io_loop
                    .block_on(pool.lookup(
                        Query::query(name.clone(), RecordType::A),
                        DnsRequestOptions::default()
                    ))
                    .is_ok(),
                "iter: {}",
                i
            );
        }
    }
}<|MERGE_RESOLUTION|>--- conflicted
+++ resolved
@@ -458,7 +458,6 @@
         config: &ResolverConfig,
         options: &ResolverOpts,
     ) -> NameServerPool<BasicResolverHandle, StandardConnection> {
-<<<<<<< HEAD
         let datagram_conns: Vec<NameServer<BasicResolverHandle, StandardConnection>> = config
             .name_servers()
             .iter()
@@ -467,17 +466,6 @@
                 NameServer::<_, StandardConnection>::new(ns_config.clone(), options.clone())
             })
             .collect();
-=======
-        let datagram_conns: BinaryHeap<NameServer<BasicResolverHandle, StandardConnection>> =
-            config
-                .name_servers()
-                .iter()
-                .filter(|ns_config| ns_config.protocol.is_datagram())
-                .map(|ns_config| {
-                    NameServer::<_, StandardConnection>::new(ns_config.clone(), options.clone())
-                })
-                .collect();
->>>>>>> df7d2e75
 
         let stream_conns: Vec<NameServer<BasicResolverHandle, StandardConnection>> = config
             .name_servers()
