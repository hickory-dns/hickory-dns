[package]
name = "trust-dns-https"
version = "0.18.0-alpha.1"
authors = ["Benjamin Fry <benjaminfry@me.com>"]
edition = "2018"

# A short blurb about the package. This is not rendered in any format when
# uploaded to crates.io (aka this is not markdown)
description = """
Trust-DNS is a safe and secure DNS library. This is an extension for the Trust-DNS client to use DNS over HTTPS.
"""

# These URLs point to more information about the repository
documentation = "https://docs.rs/trust-dns-https"
homepage = "http://www.trust-dns.org/index.html"
repository = "https://github.com/bluejekyll/trust-dns"

# This points to a file in the repository (relative to this Cargo.toml). The
# contents of this file are stored and indexed in the registry.
readme = "README.md"

# This is a small list of keywords used to categorize and search for this
# package.
keywords = ["DNS", "BIND", "dig", "named", "dnssec"]
categories = ["network-programming"]

# This is a string description of the license for this package. Currently
# crates.io will validate the license provided against a whitelist of known
# license identifiers from http://spdx.org/licenses/. Multiple licenses can
# be separated with a `/`
license = "MIT/Apache-2.0"

[badges]
travis-ci = { repository = "bluejekyll/trust-dns" }
appveyor = { repository = "bluejekyll/trust-dns", branch = "master", service = "github" }
codecov = { repository = "bluejekyll/trust-dns", branch = "master", service = "github" }

#[features]

# WARNING: there is a bug in the mutual tls auth code at the moment see issue #100
# mtls = ["tls"]

[lib]
name = "trust_dns_https"
path = "src/lib.rs"

[dependencies]
bytes = "0.5"
data-encoding = "2.1.0"
failure = "0.1"
futures = "0.3.0"
<<<<<<< HEAD
h2 = { version = "0.2.0-alpha.2", features = ["unstable-stream"] }
http = "0.1"
log = "0.4"
rustls = "0.16"
tokio = { version = "0.2.1", features = ["tcp", "io-util"] }
=======
h2 = { version = "0.2.0", features = ["stream"] }
http = "0.2"
log = "0.4"
rustls = "0.16"
tokio = { version = "0.2.1", features = ["tcp", "io-util", "rt-core"] }
>>>>>>> c9919560
tokio-rustls = "0.12.0"
# disables default features, i.e. openssl...
trust-dns-proto = { version = "0.18.0-alpha", path = "../proto", features = ["tokio-compat"], default-features = false }
trust-dns-rustls = { version = "0.18.0-alpha", path = "../rustls", default-features = false }
typed-headers = "0.1"
webpki-roots = { version = "0.18" }
webpki = "0.21"

[dev-dependencies]
env_logger = "0.7"<|MERGE_RESOLUTION|>--- conflicted
+++ resolved
@@ -49,24 +49,16 @@
 data-encoding = "2.1.0"
 failure = "0.1"
 futures = "0.3.0"
-<<<<<<< HEAD
-h2 = { version = "0.2.0-alpha.2", features = ["unstable-stream"] }
-http = "0.1"
-log = "0.4"
-rustls = "0.16"
-tokio = { version = "0.2.1", features = ["tcp", "io-util"] }
-=======
 h2 = { version = "0.2.0", features = ["stream"] }
 http = "0.2"
 log = "0.4"
 rustls = "0.16"
 tokio = { version = "0.2.1", features = ["tcp", "io-util", "rt-core"] }
->>>>>>> c9919560
 tokio-rustls = "0.12.0"
 # disables default features, i.e. openssl...
 trust-dns-proto = { version = "0.18.0-alpha", path = "../proto", features = ["tokio-compat"], default-features = false }
 trust-dns-rustls = { version = "0.18.0-alpha", path = "../rustls", default-features = false }
-typed-headers = "0.1"
+typed-headers = "0.2"
 webpki-roots = { version = "0.18" }
 webpki = "0.21"
 
