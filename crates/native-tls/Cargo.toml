--- conflicted
+++ resolved
@@ -53,10 +53,6 @@
 trust-dns-proto = { version = "0.18.0-alpha", path = "../proto", features = ["tokio-compat"], default-features = false }
 
 [dev-dependencies]
-<<<<<<< HEAD
-# tokio = "0.2.0"
-=======
->>>>>>> c9919560
 
 ## Commented out until MTLS support is complete
 # [target.'cfg(target_os = "linux")'.dependencies]
