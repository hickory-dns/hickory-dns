--- conflicted
+++ resolved
@@ -55,11 +55,7 @@
 path = "src/lib.rs"
 
 [dependencies]
-<<<<<<< HEAD
-async-trait = "0.1.18"
-=======
 async-trait = "0.1.21"
->>>>>>> c9919560
 data-encoding = { version = "2.1.0", optional = true }
 enum-as-inner = "0.3"
 failure = "0.1"
@@ -77,9 +73,4 @@
 url = "2.1.0"
 
 [dev-dependencies]
-<<<<<<< HEAD
-env_logger = "0.7"
-tokio = { version = "0.2.1", features = ["time"] }
-=======
-env_logger = "0.7"
->>>>>>> c9919560
+env_logger = "0.7"