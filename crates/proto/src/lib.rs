// Copyright 2015-2017 Benjamin Fry <benjaminfry@me.com>
// Copyright 2017 Google LLC.
//
// Licensed under the Apache License, Version 2.0, <LICENSE-APACHE or
// http://apache.org/licenses/LICENSE-2.0> or the MIT license <LICENSE-MIT or
// http://opensource.org/licenses/MIT>, at your option. This file may not be
// copied, modified, or distributed except according to those terms.

#![warn(
    missing_docs,
    clippy::dbg_macro,
    clippy::print_stdout,
    clippy::unimplemented
)]
#![recursion_limit = "2048"]

//! Trust-DNS Protocol library

macro_rules! try_ready_stream {
    ($e:expr) => {{
        match $e {
            Poll::Ready(Some(Ok(t))) => t,
            Poll::Ready(None) => return Poll::Ready(None),
            Poll::Pending => return Poll::Pending,
            Poll::Ready(Some(Err(e))) => return Poll::Ready(Some(Err(From::from(e)))),
        }
    }};
}

pub mod error;
#[cfg(feature = "mdns")]
pub mod multicast;
pub mod op;
pub mod rr;
pub mod serialize;
pub mod tcp;
<<<<<<< HEAD
#[cfg(any(test, feature = "testing"))]
=======
>>>>>>> 780654a7
pub mod tests;
pub mod udp;
pub mod xfer;

#[doc(hidden)]
pub use crate::xfer::dns_handle::{BasicDnsHandle, DnsHandle, DnsStreamHandle, StreamHandle};
#[doc(hidden)]
pub use crate::xfer::dns_multiplexer::DnsMultiplexer;
#[doc(hidden)]
pub use crate::xfer::retry_dns_handle::RetryDnsHandle;
#[doc(hidden)]
#[cfg(feature = "dnssec")]
pub use crate::xfer::secure_dns_handle::SecureDnsHandle;
#[doc(hidden)]
pub use crate::xfer::{BufDnsStreamHandle, BufStreamHandle, MessageStreamHandle};

use futures::Future;
use tokio::runtime::Runtime;

/// Generic executor.
pub trait Executor {
    /// Spawns a future object to run synchronously or asynchronously depending on the specific
    /// executor.
<<<<<<< HEAD
    fn block_on<F: Future>(&mut self, future: F) -> F::Output;
}

impl Executor for Runtime {
    fn block_on<F: Future>(&mut self, future: F) -> F::Output {
=======
    fn run_until_completion<F: Future>(&mut self, future: F) -> F::Output;
}

impl Executor for Runtime {
    fn run_until_completion<F: Future>(&mut self, future: F) -> F::Output {
>>>>>>> 780654a7
        self.block_on(future)
    }
}<|MERGE_RESOLUTION|>--- conflicted
+++ resolved
@@ -34,10 +34,7 @@
 pub mod rr;
 pub mod serialize;
 pub mod tcp;
-<<<<<<< HEAD
 #[cfg(any(test, feature = "testing"))]
-=======
->>>>>>> 780654a7
 pub mod tests;
 pub mod udp;
 pub mod xfer;
@@ -58,22 +55,16 @@
 use tokio::runtime::Runtime;
 
 /// Generic executor.
+// This trait is created to facilitate running the tests defined in the tests mod using different types of
+// executors. It's used in Fuchsia OS, please be mindful when update it.
 pub trait Executor {
     /// Spawns a future object to run synchronously or asynchronously depending on the specific
     /// executor.
-<<<<<<< HEAD
     fn block_on<F: Future>(&mut self, future: F) -> F::Output;
 }
 
 impl Executor for Runtime {
     fn block_on<F: Future>(&mut self, future: F) -> F::Output {
-=======
-    fn run_until_completion<F: Future>(&mut self, future: F) -> F::Output;
-}
-
-impl Executor for Runtime {
-    fn run_until_completion<F: Future>(&mut self, future: F) -> F::Output {
->>>>>>> 780654a7
         self.block_on(future)
     }
 }