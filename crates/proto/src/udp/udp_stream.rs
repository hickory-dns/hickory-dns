--- conflicted
+++ resolved
@@ -9,21 +9,13 @@
 use std::marker::PhantomData;
 use std::net::{IpAddr, Ipv4Addr, Ipv6Addr, SocketAddr};
 use std::pin::Pin;
-<<<<<<< HEAD
-use std::sync::Arc;
-=======
->>>>>>> c9919560
 use std::task::{Context, Poll};
 
 use async_trait::async_trait;
 use futures::channel::mpsc::{unbounded, UnboundedReceiver};
 use futures::stream::{Fuse, Peekable, Stream, StreamExt};
-<<<<<<< HEAD
-use futures::{ready, Future, TryFutureExt};
-=======
 use futures::{ready, Future, FutureExt, TryFutureExt};
 use log::debug;
->>>>>>> c9919560
 use rand;
 use rand::distributions::{uniform::Uniform, Distribution};
 
@@ -246,35 +238,6 @@
     }
 }
 
-<<<<<<< HEAD
-=======
-#[test]
-fn test_next_random_socket() {
-    use tokio::{self, runtime};
-
-    let mut io_loop = runtime::Runtime::new().unwrap();
-    let (stream, _) = UdpStream::<tokio::net::UdpSocket>::new(SocketAddr::new(
-        IpAddr::V4(Ipv4Addr::new(127, 0, 0, 1)),
-        52,
-    ));
-    drop(
-        io_loop
-            .block_on(stream)
-            .expect("failed to get next socket address"),
-    );
-}
-
-#[test]
-fn test_udp_stream_ipv4() {
-    udp_stream_test(IpAddr::V4(Ipv4Addr::new(127, 0, 0, 1)))
-}
-
-#[test]
-#[cfg(not(target_os = "linux"))] // ignored until Travis-CI fixes IPv6
-fn test_udp_stream_ipv6() {
-    udp_stream_test(IpAddr::V6(Ipv6Addr::new(0, 0, 0, 0, 0, 0, 0, 1)))
-}
->>>>>>> c9919560
 #[cfg(feature = "tokio-compat")]
 use tokio::net;
 
@@ -295,12 +258,12 @@
 }
 
 #[cfg(test)]
-<<<<<<< HEAD
 mod tests{
 #[cfg(not(target_os = "linux"))] // ignored until Travis-CI fixes IPv6
     use std::net::Ipv6Addr;
     use std::net::{IpAddr, Ipv4Addr};
     use tokio::{net::UdpSocket as tokioUdpSocket, runtime::Runtime};
+
 #[test]
 fn test_next_random_socket() {
     use crate::tests::next_random_socket_test;
@@ -314,93 +277,7 @@
     let io_loop = Runtime::new().expect("failed to create tokio runtime");
     udp_stream_test::<tokioUdpSocket, Runtime>(IpAddr::V4(Ipv4Addr::new(127, 0, 0, 1)), io_loop);
 }
-=======
-fn udp_stream_test(server_addr: IpAddr) {
-    use tokio::runtime;
-
-    use std::net::ToSocketAddrs;
-    let succeeded = std::sync::Arc::new(std::sync::atomic::AtomicBool::new(false));
-    let succeeded_clone = succeeded.clone();
-    std::thread::Builder::new()
-        .name("thread_killer".to_string())
-        .spawn(move || {
-            let succeeded = succeeded_clone;
-            for _ in 0..15 {
-                std::thread::sleep(std::time::Duration::from_secs(1));
-                if succeeded.load(std::sync::atomic::Ordering::Relaxed) {
-                    return;
-                }
-            }
-
-            panic!("timeout");
-        })
-        .unwrap();
-
-    let server = std::net::UdpSocket::bind(SocketAddr::new(server_addr, 0)).unwrap();
-    server
-        .set_read_timeout(Some(std::time::Duration::from_secs(5)))
-        .unwrap(); // should receive something within 5 seconds...
-    server
-        .set_write_timeout(Some(std::time::Duration::from_secs(5)))
-        .unwrap(); // should receive something within 5 seconds...
-    let server_addr = server.local_addr().unwrap();
-
-    let test_bytes: &'static [u8; 8] = b"DEADBEEF";
-    let send_recv_times = 4;
-
-    // an in and out server
-    let server_handle = std::thread::Builder::new()
-        .name("test_udp_stream_ipv4:server".to_string())
-        .spawn(move || {
-            let mut buffer = [0_u8; 512];
-
-            for _ in 0..send_recv_times {
-                // wait for some bytes...
-                let (len, addr) = server.recv_from(&mut buffer).expect("receive failed");
-
-                assert_eq!(&buffer[0..len], test_bytes);
-
-                // bounce them right back...
-                assert_eq!(
-                    server.send_to(&buffer[0..len], addr).expect("send failed"),
-                    len
-                );
-            }
-        })
-        .unwrap();
-
-    // setup the client, which is going to run on the testing thread...
-    let mut io_loop = runtime::Runtime::new().unwrap();
-
-    // the tests should run within 5 seconds... right?
-    // TODO: add timeout here, so that test never hangs...
-    let client_addr = match server_addr {
-        std::net::SocketAddr::V4(_) => "127.0.0.1:0",
-        std::net::SocketAddr::V6(_) => "[::1]:0",
-    };
-
-    let socket = io_loop
-        .block_on(net::UdpSocket::bind(
-            &client_addr.to_socket_addrs().unwrap().next().unwrap(),
-        ))
-        .expect("could not create socket"); // some random address...
-    let (mut stream, sender) = UdpStream::<net::UdpSocket>::with_bound(socket);
-    //let mut stream: UdpStream = io_loop.block_on(stream).ok().unwrap();
-
-    for _ in 0..send_recv_times {
-        // test once
-        sender
-            .unbounded_send(SerialMessage::new(test_bytes.to_vec(), server_addr))
-            .unwrap();
-        let (buffer_and_addr, stream_tmp) = io_loop.block_on(stream.into_future());
-        stream = stream_tmp;
-        let message = buffer_and_addr
-            .expect("no buffer received")
-            .expect("error receiving buffer");
-        assert_eq!(message.bytes(), test_bytes);
-        assert_eq!(message.addr(), server_addr);
-    }
->>>>>>> c9919560
+    }
 
 #[test]
 #[cfg(not(target_os = "linux"))] // ignored until Travis-CI fixes IPv6
@@ -408,5 +285,4 @@
     use crate::tests::udp_stream_test;
     let io_loop = Runtime::new().expect("failed to create tokio runtime");
     udp_stream_test::<tokioUdpSocket, Runtime>(IpAddr::V6(Ipv6Addr::new(0, 0, 0, 0, 0, 0, 0, 1)), io_loop);
-}
 }