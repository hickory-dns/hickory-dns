// Copyright 2015-2016 Benjamin Fry <benjaminfry@me.com>
//
// Licensed under the Apache License, Version 2.0, <LICENSE-APACHE or
// http://apache.org/licenses/LICENSE-2.0> or the MIT license <LICENSE-MIT or
// http://opensource.org/licenses/MIT>, at your option. This file may not be
// copied, modified, or distributed except according to those terms.

//! This module contains all the TCP structures for demuxing TCP into streams of DNS packets.

use std::io;
use std::mem;
use std::net::SocketAddr;
use std::pin::Pin;
use std::task::{Context, Poll};
use std::time::Duration;

use async_trait::async_trait;
use futures::channel::mpsc::{unbounded, UnboundedReceiver};
use futures::stream::{Fuse, Peekable, Stream, StreamExt};
use futures::{ready, Future, FutureExt, TryFutureExt};
<<<<<<< HEAD
=======
use log::debug;
>>>>>>> c9919560

use crate::error::*;
use crate::xfer::{BufStreamHandle, SerialMessage};

/// Trait for TCP connection
#[async_trait]
pub trait Connect
where
    Self: Sized,
{
    /// TcpSteam
    type Transport: tokio::io::AsyncRead + tokio::io::AsyncWrite + Send;

    /// connect to tcp
    async fn connect(addr: &SocketAddr) -> io::Result<Self::Transport>;
}

/// Current state while writing to the remote of the TCP connection
enum WriteTcpState {
    /// Currently writing the length of bytes to of the buffer.
    LenBytes {
        /// Current position in the length buffer being written
        pos: usize,
        /// Length of the buffer
        length: [u8; 2],
        /// Buffer to write after the length
        bytes: Vec<u8>,
    },
    /// Currently writing the buffer to the remote
    Bytes {
        /// Current position in the buffer written
        pos: usize,
        /// Buffer to write to the remote
        bytes: Vec<u8>,
    },
    /// Currently flushing the bytes to the remote
    Flushing,
}

/// Current state of a TCP stream as it's being read.
pub enum ReadTcpState {
    /// Currently reading the length of the TCP packet
    LenBytes {
        /// Current position in the buffer
        pos: usize,
        /// Buffer of the length to read
        bytes: [u8; 2],
    },
    /// Currently reading the bytes of the DNS packet
    Bytes {
        /// Current position while reading the buffer
        pos: usize,
        /// buffer being read into
        bytes: Vec<u8>,
    },
}

/// A Stream used for sending data to and from a remote DNS endpoint (client or server).
#[must_use = "futures do nothing unless polled"]
pub struct TcpStream<S> {
    socket: S,
    outbound_messages: Peekable<Fuse<UnboundedReceiver<SerialMessage>>>,
    send_state: Option<WriteTcpState>,
    read_state: ReadTcpState,
    peer_addr: SocketAddr,
}

impl<S> TcpStream<S> {
    /// Returns the address of the peer connection.
    pub fn peer_addr(&self) -> SocketAddr {
        self.peer_addr
    }

    fn pollable_split(
        &mut self,
    ) -> (
        &mut S,
        &mut Peekable<Fuse<UnboundedReceiver<SerialMessage>>>,
        &mut Option<WriteTcpState>,
        &mut ReadTcpState,
    ) {
        (
            &mut self.socket,
            &mut self.outbound_messages,
            &mut self.send_state,
            &mut self.read_state,
        )
    }
}

impl<S: Connect + 'static> TcpStream<S> {
    /// Creates a new future of the eventually establish a IO stream connection or fail trying.
    ///
    /// Defaults to a 5 second timeout
    ///
    /// # Arguments
    ///
    /// * `name_server` - the IP and Port of the DNS server to connect to
    #[allow(clippy::new_ret_no_self, clippy::type_complexity)]
    pub fn new<E>(
        name_server: SocketAddr,
    ) -> (
        impl Future<Output = Result<TcpStream<S::Transport>, io::Error>> + Send,
        BufStreamHandle,
    )
    where
        E: FromProtoError,
    {
        Self::with_timeout(name_server, Duration::from_secs(5))
    }

    /// Creates a new future of the eventually establish a IO stream connection or fail trying
    ///
    /// # Arguments
    ///
    /// * `name_server` - the IP and Port of the DNS server to connect to
    /// * `timeout` - connection timeout
    #[allow(clippy::type_complexity)]
    pub fn with_timeout(
        name_server: SocketAddr,
        timeout: Duration,
    ) -> (
        impl Future<Output = Result<TcpStream<S::Transport>, io::Error>> + Send,
        BufStreamHandle,
    ) {
        let (message_sender, outbound_messages) = unbounded();
        let message_sender = BufStreamHandle::new(message_sender);
        // This set of futures collapses the next tcp socket into a stream which can be used for
        //  sending and receiving tcp packets.
        let stream_fut = Self::connect(name_server, timeout, outbound_messages);

        (stream_fut, message_sender)
    }

    async fn connect(
        name_server: SocketAddr,
        timeout: Duration,
        outbound_messages: UnboundedReceiver<SerialMessage>,
    ) -> Result<TcpStream<S::Transport>, io::Error> {
        let tcp = S::connect(&name_server);
        tokio::time::timeout(timeout, tcp)
            .map_err(move |_| {
                debug!("timed out connecting to: {}", name_server);
                io::Error::new(
                    io::ErrorKind::TimedOut,
                    format!("timed out connecting to: {}", name_server),
                )
            })
            .map(
                move |tcp_stream: Result<Result<S::Transport, io::Error>, _>| {
                    tcp_stream
                        .and_then(|tcp_stream| tcp_stream)
                        .map(|tcp_stream| {
                            debug!("TCP connection established to: {}", name_server);
                            TcpStream {
                                socket: tcp_stream,
                                outbound_messages: outbound_messages.fuse().peekable(),
                                send_state: None,
                                read_state: ReadTcpState::LenBytes {
                                    pos: 0,
                                    bytes: [0u8; 2],
                                },
                                peer_addr: name_server,
                            }
                        })
                },
            )
            .await
    }
}

impl<S: tokio::io::AsyncRead + tokio::io::AsyncWrite> TcpStream<S> {
    /// Initializes a TcpStream.
    ///
    /// This is intended for use with a TcpListener and Incoming.
    ///
    /// # Arguments
    ///
    /// * `stream` - the established IO stream for communication
    /// * `peer_addr` - sources address of the stream
    pub fn from_stream(stream: S, peer_addr: SocketAddr) -> (Self, BufStreamHandle) {
        let (message_sender, outbound_messages) = unbounded();
        let message_sender = BufStreamHandle::new(message_sender);

        let stream = Self::from_stream_with_receiver(stream, peer_addr, outbound_messages);

        (stream, message_sender)
    }

    /// Wraps a stream where a sender and receiver have already been established
    pub fn from_stream_with_receiver(
        stream: S,
        peer_addr: SocketAddr,
        receiver: UnboundedReceiver<SerialMessage>,
    ) -> Self {
        TcpStream {
            socket: stream,
            outbound_messages: receiver.fuse().peekable(),
            send_state: None,
            read_state: ReadTcpState::LenBytes {
                pos: 0,
                bytes: [0u8; 2],
            },
            peer_addr,
        }
    }
}

impl<S: tokio::io::AsyncRead + tokio::io::AsyncWrite + Unpin> Stream for TcpStream<S> {
    type Item = io::Result<SerialMessage>;

    #[allow(clippy::cognitive_complexity)]
    fn poll_next(mut self: Pin<&mut Self>, cx: &mut Context) -> Poll<Option<Self::Item>> {
        let peer = self.peer_addr;
        let (socket, outbound_messages, send_state, read_state) = self.pollable_split();
        let mut socket = Pin::new(socket);
        let mut outbound_messages = Pin::new(outbound_messages);

        // this will not accept incoming data while there is data to send
        //  makes this self throttling.
        // TODO: it might be interesting to try and split the sending and receiving futures.
        loop {
            // in the case we are sending, send it all?
            if send_state.is_some() {
                // sending...
                match send_state {
                    Some(WriteTcpState::LenBytes {
                        ref mut pos,
                        ref length,
                        ..
                    }) => {
                        let wrote = ready!(socket.as_mut().poll_write(cx, &length[*pos..]))?;
                        *pos += wrote;
                    }
                    Some(WriteTcpState::Bytes {
                        ref mut pos,
                        ref bytes,
                    }) => {
                        let wrote = ready!(socket.as_mut().poll_write(cx, &bytes[*pos..]))?;
                        *pos += wrote;
                    }
                    Some(WriteTcpState::Flushing) => {
                        ready!(socket.as_mut().poll_flush(cx))?;
                    }
                    _ => (),
                }

                // get current state
                let current_state = send_state.take();

                // switch states
                match current_state {
                    Some(WriteTcpState::LenBytes { pos, length, bytes }) => {
                        if pos < length.len() {
                            mem::replace(
                                send_state,
                                Some(WriteTcpState::LenBytes { pos, length, bytes }),
                            );
                        } else {
                            mem::replace(send_state, Some(WriteTcpState::Bytes { pos: 0, bytes }));
                        }
                    }
                    Some(WriteTcpState::Bytes { pos, bytes }) => {
                        if pos < bytes.len() {
                            mem::replace(send_state, Some(WriteTcpState::Bytes { pos, bytes }));
                        } else {
                            // At this point we successfully delivered the entire message.
                            //  flush
                            mem::replace(send_state, Some(WriteTcpState::Flushing));
                        }
                    }
                    Some(WriteTcpState::Flushing) => {
                        // At this point we successfully delivered the entire message.
                        send_state.take();
                    }
                    None => (),
                };
            } else {
                // then see if there is more to send
                match outbound_messages.as_mut().poll_next(cx)
                    // .map_err(|()| io::Error::new(io::ErrorKind::Other, "unknown"))?
                {
                    // already handled above, here to make sure the poll() pops the next message
                    Poll::Ready(Some(message)) => {
                        // if there is no peer, this connection should die...
                        let (buffer, dst) = message.unwrap();

                        // This is an error if the destination is not our peer (this is TCP after all)
                        //  This will kill the connection...
                        if peer != dst {
                            return Poll::Ready(Some(Err(io::Error::new(
                                io::ErrorKind::InvalidData,
                                format!("mismatched peer: {} and dst: {}", peer, dst),
                            ))));
                        }

                        // will return if the socket will block
                        // the length is 16 bits
                        let len: [u8; 2] = [
                            (buffer.len() >> 8 & 0xFF) as u8,
                            (buffer.len() & 0xFF) as u8,
                        ];

                        debug!("sending message len: {} to: {}", buffer.len(), dst);
                        *send_state = Some(WriteTcpState::LenBytes {
                            pos: 0,
                            length: len,
                            bytes: buffer,
                        });
                    }
                    // now we get to drop through to the receives...
                    // TODO: should we also return None if there are no more messages to send?
                    Poll::Pending => break,
                    Poll::Ready(None) => {
                        debug!("no messages to send");
                        break;
                    }
                }
            }
        }

        let mut ret_buf: Option<Vec<u8>> = None;

        // this will loop while there is data to read, or the data has been read, or an IO
        //  event would block
        while ret_buf.is_none() {
            // Evaluates the next state. If None is the result, then no state change occurs,
            //  if Some(_) is returned, then that will be used as the next state.
            let new_state: Option<ReadTcpState> = match read_state {
                ReadTcpState::LenBytes {
                    ref mut pos,
                    ref mut bytes,
                } => {
                    // debug!("reading length {}", bytes.len());
                    let read = ready!(socket.as_mut().poll_read(cx, &mut bytes[*pos..]))?;
                    if read == 0 {
                        // the Stream was closed!
                        debug!("zero bytes read, stream closed?");
                        //try!(self.socket.shutdown(Shutdown::Both)); // TODO: add generic shutdown function

                        if *pos == 0 {
                            // Since this is the start of the next message, we have a clean end
                            return Poll::Ready(None);
                        } else {
                            return Poll::Ready(Some(Err(io::Error::new(
                                io::ErrorKind::BrokenPipe,
                                "closed while reading length",
                            ))));
                        }
                    }
                    debug!("in ReadTcpState::LenBytes: {}", pos);
                    *pos += read;

                    if *pos < bytes.len() {
                        debug!("remain ReadTcpState::LenBytes: {}", pos);
                        None
                    } else {
                        let length =
                            u16::from(bytes[0]) << 8 & 0xFF00 | u16::from(bytes[1]) & 0x00FF;
                        debug!("got length: {}", length);
                        let mut bytes = vec![0; length as usize];
                        bytes.resize(length as usize, 0);

                        debug!("move ReadTcpState::Bytes: {}", bytes.len());
                        Some(ReadTcpState::Bytes { pos: 0, bytes })
                    }
                }
                ReadTcpState::Bytes {
                    ref mut pos,
                    ref mut bytes,
                } => {
                    let read = ready!(socket.as_mut().poll_read(cx, &mut bytes[*pos..]))?;
                    if read == 0 {
                        // the Stream was closed!
                        debug!("zero bytes read for message, stream closed?");

                        // Since this is the start of the next message, we have a clean end
                        // try!(self.socket.shutdown(Shutdown::Both));  // TODO: add generic shutdown function
                        return Poll::Ready(Some(Err(io::Error::new(
                            io::ErrorKind::BrokenPipe,
                            "closed while reading message",
                        ))));
                    }

                    debug!("in ReadTcpState::Bytes: {}", bytes.len());
                    *pos += read;

                    if *pos < bytes.len() {
                        debug!("remain ReadTcpState::Bytes: {}", bytes.len());
                        None
                    } else {
                        debug!("reset ReadTcpState::LenBytes: {}", 0);
                        Some(ReadTcpState::LenBytes {
                            pos: 0,
                            bytes: [0u8; 2],
                        })
                    }
                }
            };

            // this will move to the next state,
            //  if it was a completed receipt of bytes, then it will move out the bytes
            if let Some(state) = new_state {
                if let ReadTcpState::Bytes { pos, bytes } = mem::replace(read_state, state) {
                    debug!("returning bytes");
                    assert_eq!(pos, bytes.len());
                    ret_buf = Some(bytes);
                }
            }
        }

        // if the buffer is ready, return it, if not we're Pending
        if let Some(buffer) = ret_buf {
            debug!("returning buffer");
            let src_addr = self.peer_addr;
            Poll::Ready(Some(Ok(SerialMessage::new(buffer, src_addr))))
        } else {
            debug!("bottomed out");
            // at a minimum the outbound_messages should have been polled,
            //  which will wake this future up later...
            Poll::Pending
        }
    }
}

#[cfg(test)]
mod tests {
    #[cfg(not(target_os = "linux"))]
    use std::net::Ipv6Addr;
    use std::net::{IpAddr, Ipv4Addr};
    use tokio::{net::TcpStream as tokioTcpStream, runtime::Runtime};

<<<<<<< HEAD
    use crate::tests::tcp_stream_test;
=======
    use tokio;

    use super::*;

>>>>>>> c9919560
    #[test]
    // this fails on linux for some reason. It appears that a buffer somewhere is dirty
    //  and subsequent reads of a message buffer reads the wrong length. It works for 2 iterations
    //  but not 3?
    // #[cfg(not(target_os = "linux"))]
    fn test_tcp_stream_ipv4() {
        let io_loop = Runtime::new().expect("failed to create tokio runtime");
        tcp_stream_test::<tokioTcpStream, Runtime>(IpAddr::V4(Ipv4Addr::new(127, 0, 0, 1)), io_loop)
    }

    #[test]
    #[cfg(not(target_os = "linux"))] // ignored until Travis-CI fixes IPv6
<<<<<<< HEAD
    fn test_tcp_stream_ipv6() {
        let io_loop = Runtime::new().expect("failed to create tokio runtime");
        tcp_stream_test::<tokioTcpStream, Runtime>(IpAddr::V6(Ipv6Addr::new(0, 0, 0, 0, 0, 0, 0, 1)), io_loop)
=======
    fn test_tcp_client_stream_ipv6() {
        tcp_client_stream_test(IpAddr::V6(Ipv6Addr::new(0, 0, 0, 0, 0, 0, 0, 1)))
    }

    #[cfg(test)]
    const TEST_BYTES: &[u8; 8] = b"DEADBEEF";
    #[cfg(test)]
    const TEST_BYTES_LEN: usize = 8;

    #[cfg(test)]
    fn tcp_client_stream_test(server_addr: IpAddr) {
        use std::io::{Read, Write};
        use tokio::runtime;

        let succeeded = std::sync::Arc::new(std::sync::atomic::AtomicBool::new(false));
        let succeeded_clone = succeeded.clone();
        std::thread::Builder::new()
            .name("thread_killer".to_string())
            .spawn(move || {
                let succeeded = succeeded_clone;
                for _ in 0..15 {
                    std::thread::sleep(std::time::Duration::from_secs(1));
                    if succeeded.load(std::sync::atomic::Ordering::Relaxed) {
                        return;
                    }
                }

                panic!("timeout");
            })
            .unwrap();

        // TODO: need a timeout on listen
        let server = std::net::TcpListener::bind(SocketAddr::new(server_addr, 0)).unwrap();
        let server_addr = server.local_addr().unwrap();

        let send_recv_times = 4;

        // an in and out server
        let server_handle = std::thread::Builder::new()
            .name("test_tcp_client_stream:server".to_string())
            .spawn(move || {
                let (mut socket, _) = server.accept().expect("accept failed");

                socket
                    .set_read_timeout(Some(std::time::Duration::from_secs(5)))
                    .unwrap(); // should receive something within 5 seconds...
                socket
                    .set_write_timeout(Some(std::time::Duration::from_secs(5)))
                    .unwrap(); // should receive something within 5 seconds...

                for _ in 0..send_recv_times {
                    // wait for some bytes...
                    let mut len_bytes = [0_u8; 2];
                    socket
                        .read_exact(&mut len_bytes)
                        .expect("SERVER: receive failed");
                    let length =
                        u16::from(len_bytes[0]) << 8 & 0xFF00 | u16::from(len_bytes[1]) & 0x00FF;
                    assert_eq!(length as usize, TEST_BYTES_LEN);

                    let mut buffer = [0_u8; TEST_BYTES_LEN];
                    socket.read_exact(&mut buffer).unwrap();

                    // println!("read bytes iter: {}", i);
                    assert_eq!(&buffer, TEST_BYTES);

                    // bounce them right back...
                    socket
                        .write_all(&len_bytes)
                        .expect("SERVER: send length failed");
                    socket
                        .write_all(&buffer)
                        .expect("SERVER: send buffer failed");
                    // println!("wrote bytes iter: {}", i);
                    std::thread::yield_now();
                }
            })
            .unwrap();

        // setup the client, which is going to run on the testing thread...
        let mut io_loop = runtime::Runtime::new().unwrap();

        // the tests should run within 5 seconds... right?
        // TODO: add timeout here, so that test never hangs...
        // let timeout = Timeout::new(Duration::from_secs(5));
        let (stream, sender) = TcpStream::<tokio::net::TcpStream>::new::<ProtoError>(server_addr);

        let mut stream = io_loop.block_on(stream).expect("run failed to get stream");

        for _ in 0..send_recv_times {
            // test once
            sender
                .unbounded_send(SerialMessage::new(TEST_BYTES.to_vec(), server_addr))
                .expect("send failed");
            let (buffer, stream_tmp) = io_loop.block_on(stream.into_future());
            stream = stream_tmp;
            let message = buffer
                .expect("no buffer received")
                .expect("error receiving buffer");
            assert_eq!(message.bytes(), TEST_BYTES);
        }

        succeeded.store(true, std::sync::atomic::Ordering::Relaxed);
        server_handle.join().expect("server thread failed");
>>>>>>> c9919560
    }
}<|MERGE_RESOLUTION|>--- conflicted
+++ resolved
@@ -18,10 +18,7 @@
 use futures::channel::mpsc::{unbounded, UnboundedReceiver};
 use futures::stream::{Fuse, Peekable, Stream, StreamExt};
 use futures::{ready, Future, FutureExt, TryFutureExt};
-<<<<<<< HEAD
-=======
 use log::debug;
->>>>>>> c9919560
 
 use crate::error::*;
 use crate::xfer::{BufStreamHandle, SerialMessage};
@@ -454,14 +451,7 @@
     use std::net::{IpAddr, Ipv4Addr};
     use tokio::{net::TcpStream as tokioTcpStream, runtime::Runtime};
 
-<<<<<<< HEAD
     use crate::tests::tcp_stream_test;
-=======
-    use tokio;
-
-    use super::*;
-
->>>>>>> c9919560
     #[test]
     // this fails on linux for some reason. It appears that a buffer somewhere is dirty
     //  and subsequent reads of a message buffer reads the wrong length. It works for 2 iterations
@@ -474,115 +464,8 @@
 
     #[test]
     #[cfg(not(target_os = "linux"))] // ignored until Travis-CI fixes IPv6
-<<<<<<< HEAD
     fn test_tcp_stream_ipv6() {
         let io_loop = Runtime::new().expect("failed to create tokio runtime");
         tcp_stream_test::<tokioTcpStream, Runtime>(IpAddr::V6(Ipv6Addr::new(0, 0, 0, 0, 0, 0, 0, 1)), io_loop)
-=======
-    fn test_tcp_client_stream_ipv6() {
-        tcp_client_stream_test(IpAddr::V6(Ipv6Addr::new(0, 0, 0, 0, 0, 0, 0, 1)))
-    }
-
-    #[cfg(test)]
-    const TEST_BYTES: &[u8; 8] = b"DEADBEEF";
-    #[cfg(test)]
-    const TEST_BYTES_LEN: usize = 8;
-
-    #[cfg(test)]
-    fn tcp_client_stream_test(server_addr: IpAddr) {
-        use std::io::{Read, Write};
-        use tokio::runtime;
-
-        let succeeded = std::sync::Arc::new(std::sync::atomic::AtomicBool::new(false));
-        let succeeded_clone = succeeded.clone();
-        std::thread::Builder::new()
-            .name("thread_killer".to_string())
-            .spawn(move || {
-                let succeeded = succeeded_clone;
-                for _ in 0..15 {
-                    std::thread::sleep(std::time::Duration::from_secs(1));
-                    if succeeded.load(std::sync::atomic::Ordering::Relaxed) {
-                        return;
-                    }
-                }
-
-                panic!("timeout");
-            })
-            .unwrap();
-
-        // TODO: need a timeout on listen
-        let server = std::net::TcpListener::bind(SocketAddr::new(server_addr, 0)).unwrap();
-        let server_addr = server.local_addr().unwrap();
-
-        let send_recv_times = 4;
-
-        // an in and out server
-        let server_handle = std::thread::Builder::new()
-            .name("test_tcp_client_stream:server".to_string())
-            .spawn(move || {
-                let (mut socket, _) = server.accept().expect("accept failed");
-
-                socket
-                    .set_read_timeout(Some(std::time::Duration::from_secs(5)))
-                    .unwrap(); // should receive something within 5 seconds...
-                socket
-                    .set_write_timeout(Some(std::time::Duration::from_secs(5)))
-                    .unwrap(); // should receive something within 5 seconds...
-
-                for _ in 0..send_recv_times {
-                    // wait for some bytes...
-                    let mut len_bytes = [0_u8; 2];
-                    socket
-                        .read_exact(&mut len_bytes)
-                        .expect("SERVER: receive failed");
-                    let length =
-                        u16::from(len_bytes[0]) << 8 & 0xFF00 | u16::from(len_bytes[1]) & 0x00FF;
-                    assert_eq!(length as usize, TEST_BYTES_LEN);
-
-                    let mut buffer = [0_u8; TEST_BYTES_LEN];
-                    socket.read_exact(&mut buffer).unwrap();
-
-                    // println!("read bytes iter: {}", i);
-                    assert_eq!(&buffer, TEST_BYTES);
-
-                    // bounce them right back...
-                    socket
-                        .write_all(&len_bytes)
-                        .expect("SERVER: send length failed");
-                    socket
-                        .write_all(&buffer)
-                        .expect("SERVER: send buffer failed");
-                    // println!("wrote bytes iter: {}", i);
-                    std::thread::yield_now();
-                }
-            })
-            .unwrap();
-
-        // setup the client, which is going to run on the testing thread...
-        let mut io_loop = runtime::Runtime::new().unwrap();
-
-        // the tests should run within 5 seconds... right?
-        // TODO: add timeout here, so that test never hangs...
-        // let timeout = Timeout::new(Duration::from_secs(5));
-        let (stream, sender) = TcpStream::<tokio::net::TcpStream>::new::<ProtoError>(server_addr);
-
-        let mut stream = io_loop.block_on(stream).expect("run failed to get stream");
-
-        for _ in 0..send_recv_times {
-            // test once
-            sender
-                .unbounded_send(SerialMessage::new(TEST_BYTES.to_vec(), server_addr))
-                .expect("send failed");
-            let (buffer, stream_tmp) = io_loop.block_on(stream.into_future());
-            stream = stream_tmp;
-            let message = buffer
-                .expect("no buffer received")
-                .expect("error receiving buffer");
-            assert_eq!(message.bytes(), TEST_BYTES);
-        }
-
-        succeeded.store(true, std::sync::atomic::Ordering::Relaxed);
-        server_handle.join().expect("server thread failed");
->>>>>>> c9919560
     }
 }