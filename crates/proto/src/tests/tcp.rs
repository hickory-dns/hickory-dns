--- conflicted
+++ resolved
@@ -98,13 +98,7 @@
     // let timeout = Timeout::new(Duration::from_secs(5));
     let (stream, sender) = TcpStream::<S>::new::<ProtoError>(server_addr);
 
-    let mut stream = exec
-<<<<<<< HEAD
-        .block_on(stream)
-=======
-        .run_until_completion(stream)
->>>>>>> 780654a7
-        .expect("run failed to get stream");
+    let mut stream = exec.block_on(stream).expect("run failed to get stream");
 
     for _ in 0..SEND_RECV_TIMES {
         // test once
@@ -112,11 +106,7 @@
             .unbounded_send(SerialMessage::new(TEST_BYTES.to_vec(), server_addr))
             .expect("send failed");
 
-<<<<<<< HEAD
         let (buffer, stream_tmp) = exec.block_on(stream.into_future());
-=======
-        let (buffer, stream_tmp) = exec.run_until_completion(stream.into_future());
->>>>>>> 780654a7
         stream = stream_tmp;
         let message = buffer
             .expect("no buffer received")
@@ -145,24 +135,14 @@
     // let timeout = Timeout::new(Duration::from_secs(5));
     let (stream, mut sender) = TcpClientStream::<S>::new(server_addr);
 
-    let mut stream = exec
-<<<<<<< HEAD
-        .block_on(stream)
-=======
-        .run_until_completion(stream)
->>>>>>> 780654a7
-        .expect("run failed to get stream");
+    let mut stream = exec.block_on(stream).expect("run failed to get stream");
 
     for _ in 0..SEND_RECV_TIMES {
         // test once
         sender
             .send(SerialMessage::new(TEST_BYTES.to_vec(), server_addr))
             .expect("send failed");
-<<<<<<< HEAD
         let (buffer, stream_tmp) = exec.block_on(stream.into_future());
-=======
-        let (buffer, stream_tmp) = exec.run_until_completion(stream.into_future());
->>>>>>> 780654a7
         stream = stream_tmp;
         let buffer = buffer
             .expect("no buffer received")
