--- conflicted
+++ resolved
@@ -62,19 +62,11 @@
     /// <http://www.iana.org/assignments/dns-sec-alg-numbers/dns-sec-alg-numbers.xhtml>
     pub fn from_u8(value: u8) -> ProtoResult<Self> {
         match value {
-<<<<<<< HEAD
-            1 => Ok(DigestType::SHA1),
-            2 => Ok(DigestType::SHA256),
-            3 => Ok(DigestType::GOSTR34_11_94),
-            4 => Ok(DigestType::SHA384),
-            5 => Ok(DigestType::ED25519),
-=======
             1 => Ok(Self::SHA1),
             2 => Ok(Self::SHA256),
-            //  3  => Ok(DigestType::GOSTR34_11_94),
+            3 => Ok(Self::GOSTR34_11_94),
             4 => Ok(Self::SHA384),
             5 => Ok(Self::ED25519),
->>>>>>> 95b2dee3
             _ => Err(ProtoErrorKind::UnknownAlgorithmTypeValue(value).into()),
         }
     }
@@ -160,25 +152,15 @@
 impl From<Algorithm> for DigestType {
     fn from(a: Algorithm) -> Self {
         match a {
-<<<<<<< HEAD
             Algorithm::RSAMD5
             | Algorithm::DSA
             | Algorithm::RSASHA1
-            | Algorithm::RSASHA1NSEC3SHA1 => DigestType::SHA1,
-            Algorithm::RSASHA256 | Algorithm::ECDSAP256SHA256 => DigestType::SHA256,
-            Algorithm::RSASHA512 => DigestType::SHA512,
-            Algorithm::ECDSAP384SHA384 => DigestType::SHA384,
-            Algorithm::ED25519 => DigestType::ED25519,
-
-            Algorithm::Unknown(_) => DigestType::SHA512,
-=======
-            Algorithm::RSASHA1 | Algorithm::RSASHA1NSEC3SHA1 => Self::SHA1,
+            | Algorithm::RSASHA1NSEC3SHA1 => Self::SHA1,
             Algorithm::RSASHA256 | Algorithm::ECDSAP256SHA256 => Self::SHA256,
             Algorithm::RSASHA512 => Self::SHA512,
             Algorithm::ECDSAP384SHA384 => Self::SHA384,
             Algorithm::ED25519 => Self::ED25519,
             Algorithm::Unknown(_) => Self::SHA512,
->>>>>>> 95b2dee3
         }
     }
 }
