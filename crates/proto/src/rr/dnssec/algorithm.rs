// Copyright 2015-2019 Benjamin Fry <benjaminfry@me.com>
//
// Licensed under the Apache License, Version 2.0, <LICENSE-APACHE or
// http://apache.org/licenses/LICENSE-2.0> or the MIT license <LICENSE-MIT or
// http://opensource.org/licenses/MIT>, at your option. This file may not be
// copied, modified, or distributed except according to those terms.

use std::fmt;
use std::fmt::{Display, Formatter};

#[cfg(feature = "serde-config")]
use serde::{Deserialize, Serialize};

use crate::error::*;
use crate::serialize::binary::*;

/// DNSSec signing and validation algorithms.
///
/// For [reference](http://www.iana.org/assignments/dns-sec-alg-numbers/dns-sec-alg-numbers.xhtml)
///  the iana documents have all the officially registered algorithms.
///
/// [RFC 6944](https://tools.ietf.org/html/rfc6944), DNSSEC DNSKEY Algorithm Status, April 2013
///
/// ```text
///
/// 2.2.  Algorithm Implementation Status Assignment Rationale
///
/// RSASHA1 has an implementation status of Must Implement, consistent
/// with [RFC4034].  RSAMD5 has an implementation status of Must Not
/// Implement because of known weaknesses in MD5.
///
/// The status of RSASHA1-NSEC3-SHA1 is set to Recommended to Implement
/// as many deployments use NSEC3.  The status of RSA/SHA-256 and RSA/
/// SHA-512 are also set to Recommended to Implement as major deployments
/// (such as the root zone) use these algorithms [ROOTDPS].  It is
/// believed that RSA/SHA-256 or RSA/SHA-512 algorithms will replace
/// older algorithms (e.g., RSA/SHA-1) that have a perceived weakness.
///
/// Likewise, ECDSA with the two identified curves (ECDSAP256SHA256 and
/// ECDSAP384SHA384) is an algorithm that may see widespread use due to
/// the perceived similar level of security offered with smaller key size
/// compared to the key sizes of algorithms such as RSA.  Therefore,
/// ECDSAP256SHA256 and ECDSAP384SHA384 are Recommended to Implement.
///
/// All other algorithms used in DNSSEC specified without an
/// implementation status are currently set to Optional.
///
/// 2.3.  DNSSEC Implementation Status Table
///
/// The DNSSEC algorithm implementation status table is listed below.
/// Only the algorithms already specified for use with DNSSEC at the time
/// of writing are listed.
///
///  +------------+------------+-------------------+-------------------+
///  |    Must    |  Must Not  |    Recommended    |      Optional     |
///  |  Implement | Implement  |   to Implement    |                   |
///  +------------+------------+-------------------+-------------------+
///  |            |            |                   |                   |
///  |   RSASHA1  |   RSAMD5   |   RSASHA256       |   Any             |
///  |            |            |   RSASHA1-NSEC3   |   registered      |
///  |            |            |    -SHA1          |   algorithm       |
///  |            |            |   RSASHA512       |   not listed in   |
///  |            |            |   ECDSAP256SHA256 |   this table      |
///  |            |            |   ECDSAP384SHA384 |                   |
///  +------------+------------+-------------------+-------------------+
///
///    This table does not list the Reserved values in the IANA registry
///    table or the values for INDIRECT (252), PRIVATE (253), and PRIVATEOID
///    (254).  These values may relate to more than one algorithm and are
///    therefore up to the implementer's discretion.  As noted, any
///    algorithm not listed in the table is Optional.  As of this writing,
///    the Optional algorithms are DSASHA1, DH, DSA-NSEC3-SHA1, and GOST-
///    ECC, but in general, anything not explicitly listed is Optional.
///
/// 2.4.  Specifying New Algorithms and Updating the Status of Existing
///       Entries
///
///    [RFC6014] establishes a parallel procedure for adding a registry
///    entry for a new algorithm other than a standards track document.
///    Because any algorithm not listed in the foregoing table is Optional,
///    algorithms entered into the registry using the [RFC6014] procedure
///    are automatically Optional.
///
///    It has turned out to be useful for implementations to refer to a
///    single document that specifies the implementation status of every
///    algorithm.  Accordingly, when a new algorithm is to be registered
///    with a status other than Optional, this document shall be made
///    obsolete by a new document that adds the new algorithm to the table
///    in Section 2.3.  Similarly, if the status of any algorithm in the
///    table in Section 2.3 changes, a new document shall make this document
///    obsolete; that document shall include a replacement of the table in
///    Section 2.3.  This way, the goal of having one authoritative document
///    to specify all the status values is achieved.
///
///    This document cannot be updated, only made obsolete and replaced by a
///    successor document.
/// ```
#[cfg_attr(feature = "serde-config", derive(Deserialize, Serialize))]
#[derive(Clone, Copy, PartialEq, Eq, Hash, PartialOrd, Ord, Debug)]
#[non_exhaustive]
pub enum Algorithm {
    /// DO NOT USE, MD5 is a compromised hashing function, it is here for backward compatibility
    RSAMD5,
    /// DO NOT USE, SHA1 is a compromised hashing function, it is here for backward compatibility
    DSA,
    /// DO NOT USE, SHA1 is a compromised hashing function, it is here for backward compatibility
    RSASHA1,
    /// DO NOT USE, SHA1 is a compromised hashing function, it is here for backward compatibility
    RSASHA1NSEC3SHA1,
    /// RSA public key with SHA256 hash
    RSASHA256,
    /// RSA public key with SHA512 hash
    RSASHA512,
    /// [rfc6605](https://tools.ietf.org/html/rfc6605)
    ECDSAP256SHA256,
    /// [rfc6605](https://tools.ietf.org/html/rfc6605)
    ECDSAP384SHA384,
    /// [draft-ietf-curdle-dnskey-eddsa-03](https://tools.ietf.org/html/draft-ietf-curdle-dnskey-eddsa-03)
    ED25519,
    /// An unknown algorithm identifier
    Unknown(u8),
}

impl Algorithm {
    /// <http://www.iana.org/assignments/dns-sec-alg-numbers/dns-sec-alg-numbers.xhtml>
    pub fn from_u8(value: u8) -> Self {
        match value {
<<<<<<< HEAD
            1 => Algorithm::RSAMD5,
            3 => Algorithm::DSA,
            5 => Algorithm::RSASHA1,
            7 => Algorithm::RSASHA1NSEC3SHA1,
            8 => Algorithm::RSASHA256,
            10 => Algorithm::RSASHA512,
            13 => Algorithm::ECDSAP256SHA256,
            14 => Algorithm::ECDSAP384SHA384,
            15 => Algorithm::ED25519,
            _ => Algorithm::Unknown(value),
=======
            5 => Self::RSASHA1,
            7 => Self::RSASHA1NSEC3SHA1,
            8 => Self::RSASHA256,
            10 => Self::RSASHA512,
            13 => Self::ECDSAP256SHA256,
            14 => Self::ECDSAP384SHA384,
            15 => Self::ED25519,
            _ => Self::Unknown(value),
>>>>>>> 95b2dee3
        }
    }

    /// length in bytes that the hash portion of this function will produce
    pub fn hash_len(self) -> Option<usize> {
        match self {
<<<<<<< HEAD
            Algorithm::RSAMD5 => Some(16), // 128 bits
            Algorithm::DSA | Algorithm::RSASHA1 | Algorithm::RSASHA1NSEC3SHA1 => Some(20), // 160 bits
            Algorithm::RSASHA256 | Algorithm::ECDSAP256SHA256 | Algorithm::ED25519 => Some(32), // 256 bits
            Algorithm::ECDSAP384SHA384 => Some(48),
            Algorithm::RSASHA512 => Some(64), // 512 bites
            Algorithm::Unknown(_) => None,
=======
            Self::RSASHA1 | Self::RSASHA1NSEC3SHA1 => Some(20), // 160 bits
            Self::RSASHA256 | Self::ECDSAP256SHA256 | Algorithm::ED25519 => Some(32), // 256 bits
            Self::ECDSAP384SHA384 => Some(48),
            Self::RSASHA512 => Some(64), // 512 bites
            Self::Unknown(_) => None,
>>>>>>> 95b2dee3
        }
    }

    /// Convert to string form
    #[deprecated(note = "use as_str instead")]
    pub fn to_str(self) -> &'static str {
        self.as_str()
    }

    /// Convert to string form
    pub fn as_str(self) -> &'static str {
        match self {
            Algorithm::RSAMD5 => "RSAMD5",
            Algorithm::DSA => "DSA",
            Algorithm::RSASHA1 => "RSASHA1",
            Algorithm::RSASHA256 => "RSASHA256",
            Algorithm::RSASHA1NSEC3SHA1 => "RSASHA1-NSEC3-SHA1",
            Algorithm::RSASHA512 => "RSASHA512",
            Algorithm::ECDSAP256SHA256 => "ECDSAP256SHA256",
            Algorithm::ECDSAP384SHA384 => "ECDSAP384SHA384",
            Algorithm::ED25519 => "ED25519",
            Algorithm::Unknown(_) => "Unknown",
        }
    }
}

impl BinEncodable for Algorithm {
    fn emit(&self, encoder: &mut BinEncoder<'_>) -> ProtoResult<()> {
        encoder.emit(u8::from(*self))
    }
}

impl<'r> BinDecodable<'r> for Algorithm {
    // http://www.iana.org/assignments/dns-sec-alg-numbers/dns-sec-alg-numbers.xhtml
    fn read(decoder: &mut BinDecoder<'r>) -> ProtoResult<Self> {
        let algorithm_id =
            decoder.read_u8()?.unverified(/*Algorithm is verified as safe in processing this*/);
        Ok(Self::from_u8(algorithm_id))
    }
}

impl From<Algorithm> for &'static str {
    fn from(a: Algorithm) -> &'static str {
        a.as_str()
    }
}

impl From<Algorithm> for u8 {
    fn from(a: Algorithm) -> Self {
        match a {
            Algorithm::RSAMD5 => 1,
            Algorithm::DSA => 3,
            Algorithm::RSASHA1 => 5,
            Algorithm::RSASHA1NSEC3SHA1 => 7,
            Algorithm::RSASHA256 => 8,
            Algorithm::RSASHA512 => 10,
            Algorithm::ECDSAP256SHA256 => 13,
            Algorithm::ECDSAP384SHA384 => 14,
            Algorithm::ED25519 => 15,
            Algorithm::Unknown(v) => v,
        }
    }
}

impl Display for Algorithm {
    fn fmt(&self, f: &mut Formatter<'_>) -> Result<(), fmt::Error> {
        f.write_str(self.as_str())
    }
}

#[test]
fn test_into() {
    for algorithm in &[
        Algorithm::RSAMD5,
        Algorithm::DSA,
        Algorithm::RSASHA1,
        Algorithm::RSASHA256,
        Algorithm::RSASHA1NSEC3SHA1,
        Algorithm::RSASHA512,
        Algorithm::ECDSAP256SHA256,
        Algorithm::ECDSAP384SHA384,
        Algorithm::ED25519,
    ] {
        assert_eq!(*algorithm, Algorithm::from_u8(Into::<u8>::into(*algorithm)))
    }
}

#[test]
fn test_order() {
    let mut algorithms = [
        Algorithm::RSAMD5,
        Algorithm::DSA,
        Algorithm::RSASHA1,
        Algorithm::RSASHA256,
        Algorithm::RSASHA1NSEC3SHA1,
        Algorithm::RSASHA512,
        Algorithm::ECDSAP256SHA256,
        Algorithm::ECDSAP384SHA384,
        Algorithm::ED25519,
    ];

    algorithms.sort();

    for (got, expect) in algorithms.iter().zip(
        [
            Algorithm::RSAMD5,
            Algorithm::DSA,
            Algorithm::RSASHA1,
            Algorithm::RSASHA1NSEC3SHA1,
            Algorithm::RSASHA256,
            Algorithm::RSASHA512,
            Algorithm::ECDSAP256SHA256,
            Algorithm::ECDSAP384SHA384,
            Algorithm::ED25519,
        ]
        .iter(),
    ) {
        assert_eq!(got, expect);
    }
}<|MERGE_RESOLUTION|>--- conflicted
+++ resolved
@@ -125,18 +125,8 @@
     /// <http://www.iana.org/assignments/dns-sec-alg-numbers/dns-sec-alg-numbers.xhtml>
     pub fn from_u8(value: u8) -> Self {
         match value {
-<<<<<<< HEAD
-            1 => Algorithm::RSAMD5,
-            3 => Algorithm::DSA,
-            5 => Algorithm::RSASHA1,
-            7 => Algorithm::RSASHA1NSEC3SHA1,
-            8 => Algorithm::RSASHA256,
-            10 => Algorithm::RSASHA512,
-            13 => Algorithm::ECDSAP256SHA256,
-            14 => Algorithm::ECDSAP384SHA384,
-            15 => Algorithm::ED25519,
-            _ => Algorithm::Unknown(value),
-=======
+            1 => Self::RSAMD5,
+            3 => Self::DSA,
             5 => Self::RSASHA1,
             7 => Self::RSASHA1NSEC3SHA1,
             8 => Self::RSASHA256,
@@ -145,27 +135,18 @@
             14 => Self::ECDSAP384SHA384,
             15 => Self::ED25519,
             _ => Self::Unknown(value),
->>>>>>> 95b2dee3
         }
     }
 
     /// length in bytes that the hash portion of this function will produce
     pub fn hash_len(self) -> Option<usize> {
         match self {
-<<<<<<< HEAD
-            Algorithm::RSAMD5 => Some(16), // 128 bits
-            Algorithm::DSA | Algorithm::RSASHA1 | Algorithm::RSASHA1NSEC3SHA1 => Some(20), // 160 bits
-            Algorithm::RSASHA256 | Algorithm::ECDSAP256SHA256 | Algorithm::ED25519 => Some(32), // 256 bits
-            Algorithm::ECDSAP384SHA384 => Some(48),
-            Algorithm::RSASHA512 => Some(64), // 512 bites
-            Algorithm::Unknown(_) => None,
-=======
-            Self::RSASHA1 | Self::RSASHA1NSEC3SHA1 => Some(20), // 160 bits
+            Self::RSAMD5 => Some(16),                                       // 128 bits
+            Self::DSA | Self::RSASHA1 | Self::RSASHA1NSEC3SHA1 => Some(20), // 160 bits
             Self::RSASHA256 | Self::ECDSAP256SHA256 | Algorithm::ED25519 => Some(32), // 256 bits
             Self::ECDSAP384SHA384 => Some(48),
             Self::RSASHA512 => Some(64), // 512 bites
             Self::Unknown(_) => None,
->>>>>>> 95b2dee3
         }
     }
 
