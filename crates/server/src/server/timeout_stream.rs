--- conflicted
+++ resolved
@@ -50,11 +50,7 @@
     // somehow insert a timeout here...
     fn poll_next(mut self: Pin<&mut Self>, cx: &mut Context) -> Poll<Option<Self::Item>> {
         // if the timer isn't set, set one now
-<<<<<<< HEAD
-        if let None = self.timeout {
-=======
         if self.timeout.is_none() {
->>>>>>> c9919560
             let timeout = Self::timeout(self.timeout_duration);
             mem::replace(&mut self.timeout, timeout);
         }
