// Copyright 2015-2021 Benjamin Fry <benjaminfry@me.com>
//
// Licensed under the Apache License, Version 2.0, <LICENSE-APACHE or
// https://apache.org/licenses/LICENSE-2.0> or the MIT license <LICENSE-MIT or
// https://opensource.org/licenses/MIT>, at your option. This file may not be
// copied, modified, or distributed except according to those terms.

// TODO, I've implemented this as a separate entity from the cache, but I wonder if the cache
//  should be the only "front-end" for lookups, where if that misses, then we go to the catalog
//  then, if requested, do a recursive lookup... i.e. the catalog would only point to files.
use std::{borrow::Borrow, collections::HashMap, io};

use cfg_if::cfg_if;
use tracing::{debug, error, info, trace, warn};

#[cfg(feature = "dnssec")]
use crate::proto::rr::{
    dnssec::{Algorithm, SupportedAlgorithms},
    rdata::opt::{EdnsCode, EdnsOption},
};
use crate::{
    authority::{
        AuthLookup, AuthorityObject, EmptyLookup, LookupError, LookupObject, LookupOptions,
        LookupResult, MessageResponse, MessageResponseBuilder, ZoneType,
    },
    proto::op::{Edns, Header, LowerQuery, MessageType, OpCode, ResponseCode},
    proto::rr::{LowerName, Record, RecordType},
    server::{Request, RequestHandler, RequestInfo, ResponseHandler, ResponseInfo},
};

/// Set of authorities, zones, available to this server.
#[derive(Default)]
pub struct Catalog {
    authorities: HashMap<LowerName, Box<dyn AuthorityObject>>,
}

#[allow(unused_mut, unused_variables)]
async fn send_response<'a, R: ResponseHandler>(
    response_edns: Option<Edns>,
    mut response: MessageResponse<
        '_,
        'a,
        impl Iterator<Item = &'a Record> + Send + 'a,
        impl Iterator<Item = &'a Record> + Send + 'a,
        impl Iterator<Item = &'a Record> + Send + 'a,
        impl Iterator<Item = &'a Record> + Send + 'a,
    >,
    mut response_handle: R,
) -> io::Result<ResponseInfo> {
    if let Some(mut resp_edns) = response_edns {
        #[cfg(feature = "dnssec")]
        {
            // set edns DAU and DHU
            // send along the algorithms which are supported by this authority
            let mut algorithms = SupportedAlgorithms::default();
            algorithms.set(Algorithm::RSASHA256);
            algorithms.set(Algorithm::ECDSAP256SHA256);
            algorithms.set(Algorithm::ECDSAP384SHA384);
            algorithms.set(Algorithm::ED25519);

            let dau = EdnsOption::DAU(algorithms);
            let dhu = EdnsOption::DHU(algorithms);

            resp_edns.options_mut().insert(dau);
            resp_edns.options_mut().insert(dhu);
        }
        response.set_edns(resp_edns);
    }

    response_handle.send_response(response).await
}

#[async_trait::async_trait]
impl RequestHandler for Catalog {
    /// Determines what needs to happen given the type of request, i.e. Query or Update.
    ///
    /// # Arguments
    ///
    /// * `request` - the requested action to perform.
    /// * `response_handle` - sink for the response message to be sent
    async fn handle_request<R: ResponseHandler>(
        &self,
        request: &Request,
        mut response_handle: R,
    ) -> ResponseInfo {
        trace!("request: {:?}", request);

        let response_edns: Option<Edns>;

        // check if it's edns
        if let Some(req_edns) = request.edns() {
            let mut response = MessageResponseBuilder::new(Some(request.raw_query()));
            let mut response_header = Header::response_from_request(request.header());

            let mut resp_edns: Edns = Edns::new();

            // check our version against the request
            // TODO: what version are we?
            let our_version = 0;
            resp_edns.set_dnssec_ok(true);
            resp_edns.set_max_payload(req_edns.max_payload().max(512));
            resp_edns.set_version(our_version);

            if req_edns.version() > our_version {
                warn!(
                    "request edns version greater than {}: {}",
                    our_version,
                    req_edns.version()
                );
                response_header.set_response_code(ResponseCode::BADVERS);
                resp_edns.set_rcode_high(ResponseCode::BADVERS.high());
                response.edns(resp_edns);

                // TODO: should ResponseHandle consume self?
                let result = response_handle
                    .send_response(response.build_no_records(response_header))
                    .await;

                // couldn't handle the request
                return match result {
                    Err(e) => {
                        error!("request error: {}", e);
                        ResponseInfo::serve_failed()
                    }
                    Ok(info) => info,
                };
            }

            response_edns = Some(resp_edns);
        } else {
            response_edns = None;
        }

        let result = match request.message_type() {
            // TODO think about threading query lookups for multiple lookups, this could be a huge improvement
            //  especially for recursive lookups
            MessageType::Query => match request.op_code() {
                OpCode::Query => {
                    debug!("query received: {}", request.id());
                    let info = self.lookup(request, response_edns, response_handle).await;

                    Ok(info)
                }
                OpCode::Update => {
                    debug!("update received: {}", request.id());
                    self.update(request, response_edns, response_handle).await
                }
                c => {
                    warn!("unimplemented op_code: {:?}", c);
                    let response = MessageResponseBuilder::new(Some(request.raw_query()));

                    response_handle
                        .send_response(response.error_msg(request.header(), ResponseCode::NotImp))
                        .await
                }
            },
            MessageType::Response => {
                warn!("got a response as a request from id: {}", request.id());
                let response = MessageResponseBuilder::new(Some(request.raw_query()));

                response_handle
                    .send_response(response.error_msg(request.header(), ResponseCode::FormErr))
                    .await
            }
        };

        match result {
            Err(e) => {
                error!("request failed: {}", e);
                ResponseInfo::serve_failed()
            }
            Ok(info) => info,
        }
    }
}

impl Catalog {
    /// Constructs a new Catalog
    pub fn new() -> Self {
        Self {
            authorities: HashMap::new(),
        }
    }

    /// Insert or update a zone authority
    ///
    /// # Arguments
    ///
    /// * `name` - zone name, e.g. example.com.
    /// * `authority` - the zone data
    pub fn upsert(&mut self, name: LowerName, authority: Box<dyn AuthorityObject>) {
        self.authorities.insert(name, authority);
    }

    /// Remove a zone from the catalog
    pub fn remove(&mut self, name: &LowerName) -> Option<Box<dyn AuthorityObject>> {
        self.authorities.remove(name)
    }

    /// Update the zone given the Update request.
    ///
    /// [RFC 2136](https://tools.ietf.org/html/rfc2136), DNS Update, April 1997
    ///
    /// ```text
    /// 3.1 - Process Zone Section
    ///
    ///   3.1.1. The Zone Section is checked to see that there is exactly one
    ///   RR therein and that the RR's ZTYPE is SOA, else signal FORMERR to the
    ///   requestor.  Next, the ZNAME and ZCLASS are checked to see if the zone
    ///   so named is one of this server's authority zones, else signal NOTAUTH
    ///   to the requestor.  If the server is a zone Secondary, the request will be
    ///   forwarded toward the Primary Zone Server.
    ///
    ///   3.1.2 - Pseudocode For Zone Section Processing
    ///
    ///      if (zcount != 1 || ztype != SOA)
    ///           return (FORMERR)
    ///      if (zone_type(zname, zclass) == SECONDARY)
    ///           return forward()
    ///      if (zone_type(zname, zclass) == PRIMARY)
    ///           return update()
    ///      return (NOTAUTH)
    ///
    ///   Sections 3.2 through 3.8 describe the primary's behaviour,
    ///   whereas Section 6 describes a forwarder's behaviour.
    ///
    /// 3.8 - Response
    ///
    ///   At the end of UPDATE processing, a response code will be known.  A
    ///   response message is generated by copying the ID and Opcode fields
    ///   from the request, and either copying the ZOCOUNT, PRCOUNT, UPCOUNT,
    ///   and ADCOUNT fields and associated sections, or placing zeros (0) in
    ///   the these "count" fields and not including any part of the original
    ///   update.  The QR bit is set to one (1), and the response is sent back
    ///   to the requestor.  If the requestor used UDP, then the response will
    ///   be sent to the requestor's source UDP port.  If the requestor used
    ///   TCP, then the response will be sent back on the requestor's open TCP
    ///   connection.
    /// ```
    ///
    /// The "request" should be an update formatted message.
    ///  The response will be in the alternate, all 0's format described in RFC 2136 section 3.8
    ///  as this is more efficient.
    ///
    /// # Arguments
    ///
    /// * `request` - an update message
    /// * `response_handle` - sink for the response message to be sent
    pub async fn update<R: ResponseHandler>(
        &self,
        update: &Request,
        response_edns: Option<Edns>,
        response_handle: R,
    ) -> io::Result<ResponseInfo> {
        let request_info = update.request_info();

        let verify_request = move || -> Result<RequestInfo<'_>, ResponseCode> {
            // 2.3 - Zone Section
            //
            //  All records to be updated must be in the same zone, and
            //  therefore the Zone Section is allowed to contain exactly one record.
            //  The ZNAME is the zone name, the ZTYPE must be SOA, and the ZCLASS is
            //  the zone's class.

            let ztype = request_info.query.query_type();

            if ztype != RecordType::SOA {
                warn!(
                    "invalid update request zone type must be SOA, ztype: {}",
                    ztype
                );
                return Err(ResponseCode::FormErr);
            }

            Ok(request_info)
        };

        // verify the zone type and number of zones in request, then find the zone to update
        let request_info = verify_request();
        let authority = request_info.as_ref().map_err(|e| *e).and_then(|info| {
            self.find(info.query.name())
                .map(|a| a.box_clone())
                .ok_or(ResponseCode::Refused)
        });

        let response_code = match authority {
            Ok(authority) => {
                #[allow(deprecated)]
                match authority.zone_type() {
                    ZoneType::Secondary | ZoneType::Slave => {
                        error!("secondary forwarding for update not yet implemented");
                        ResponseCode::NotImp
                    }
                    ZoneType::Primary | ZoneType::Master => {
                        let update_result = authority.update(update).await;
                        match update_result {
                            // successful update
                            Ok(..) => ResponseCode::NoError,
                            Err(response_code) => response_code,
                        }
                    }
                    _ => ResponseCode::NotAuth,
                }
            }
            Err(response_code) => response_code,
        };

        let response = MessageResponseBuilder::new(Some(update.raw_query()));
        let mut response_header = Header::default();
        response_header.set_id(update.id());
        response_header.set_op_code(OpCode::Update);
        response_header.set_message_type(MessageType::Response);
        response_header.set_response_code(response_code);

        send_response(
            response_edns,
            response.build_no_records(response_header),
            response_handle,
        )
        .await
    }

    /// Checks whether the `Catalog` contains DNS records for `name`
    ///
    /// Use this when you know the exact `LowerName` that was used when
    /// adding an authority and you don't care about the authority it
    /// contains. For public domain names, `LowerName` is usually the
    /// top level domain name like `example.com.`.
    ///
    /// If you do not know the exact domain name to use or you actually
    /// want to use the authority it contains, use `find` instead.
    pub fn contains(&self, name: &LowerName) -> bool {
        self.authorities.contains_key(name)
    }

    /// Given the requested query, lookup and return any matching results.
    ///
    /// # Arguments
    ///
    /// * `request` - the query message.
    /// * `response_handle` - sink for the response message to be sent
    pub async fn lookup<R: ResponseHandler>(
        &self,
        request: &Request,
        response_edns: Option<Edns>,
        response_handle: R,
    ) -> ResponseInfo {
        let request_info = request.request_info();
        let authority = self.find(request_info.query.name());

        if let Some(authority) = authority {
            let result = lookup(
                request_info,
                authority,
                request,
                response_edns
                    .as_ref()
                    .map(|arc| Borrow::<Edns>::borrow(arc).clone()),
                response_handle.clone(),
            )
            .await;

            match result {
                // The current authority in the chain did not handle the request, so we need to try the next one, if any.
                LookupResult::Skip => {
                    debug!("catalog::lookup::authority did not handle request.");
                    panic!("Correct implementation is part of the chained recursor PR.");
                }
                LookupResult::Ok(r) => {
                    debug!("Result: {r:?}");
                    debug!("catalog::lookup::authority DID handle request.  Stopping.");
                    r
                }
                LookupResult::Err(e) => {
                    debug!("An unexpected error occured during catalog lookup: {e:?}");
                    ResponseInfo::serve_failed()
                }
            }
        } else {
            // if this is empty then the there are no authorities registered that can handle the request
            let response = MessageResponseBuilder::new(Some(request.raw_query()));

            let result = send_response(
                response_edns,
                response.error_msg(request.header(), ResponseCode::Refused),
                response_handle,
            )
            .await;

            match result {
                Err(e) => {
                    error!("failed to send response: {}", e);
                    ResponseInfo::serve_failed()
                }
                Ok(r) => r,
            }
        }
    }

    /// Recursively searches the catalog for a matching authority
    pub fn find(&self, name: &LowerName) -> Option<&(dyn AuthorityObject + 'static)> {
        debug!("searching authorities for: {}", name);
        self.authorities
            .get(name)
            .map(|authority| &**authority)
            .or_else(|| {
                if !name.is_root() {
                    let name = name.base_name();
                    self.find(&name)
                } else {
                    None
                }
            })
    }
}

async fn lookup<'a, R: ResponseHandler + Unpin>(
    request_info: RequestInfo<'_>,
    authority: &dyn AuthorityObject,
    request: &Request,
    response_edns: Option<Edns>,
    response_handle: R,
) -> LookupResult<ResponseInfo> {
    let query = request_info.query;
    debug!(
        "request: {} found authority: {}",
        request.id(),
        authority.origin()
    );

    let response = build_response(
        authority,
        request_info,
        request.id(),
        request.header(),
        query,
        request.edns(),
    )
    .await;

    match response {
        LookupResult::Ok(lookup) => {
            let (response_header, sections) = lookup;
            let response = MessageResponseBuilder::new(Some(request.raw_query())).build(
                response_header,
                sections.answers.iter(),
                sections.ns.iter(),
                sections.soa.iter(),
                sections.additionals.iter(),
            );

            let result =
                send_response(response_edns.clone(), response, response_handle.clone()).await;

            match result {
                Err(e) => {
                    error!("error sending response: {}", e);
                    LookupResult::Err(LookupError::Io(e))
                }
                Ok(i) => LookupResult::Ok(i),
            }
        }
        LookupResult::Err(e) => LookupResult::Err(e),
        LookupResult::Skip => LookupResult::Skip,
    }
}

#[allow(unused_variables)]
fn lookup_options_for_edns(edns: Option<&Edns>) -> LookupOptions {
    let edns = match edns {
        Some(edns) => edns,
        None => return LookupOptions::default(),
    };

    cfg_if! {
        if #[cfg(feature = "dnssec")] {
            let supported_algorithms = if let Some(&EdnsOption::DAU(algs)) = edns.option(EdnsCode::DAU)
            {
               algs
            } else {
               debug!("no DAU in request, used default SupportAlgorithms");
               SupportedAlgorithms::default()
            };

            LookupOptions::for_dnssec(edns.dnssec_ok(), supported_algorithms)
        } else {
            LookupOptions::default()
        }
    }
}

async fn build_response(
    authority: &dyn AuthorityObject,
    request_info: RequestInfo<'_>,
    request_id: u16,
    request_header: &Header,
    query: &LowerQuery,
    edns: Option<&Edns>,
) -> LookupResult<(Header, LookupSections)> {
    let lookup_options = lookup_options_for_edns(edns);

    // log algorithms being requested
    if lookup_options.dnssec_ok() {
        info!(
            "request: {} lookup_options: {:?}",
            request_id, lookup_options
        );
    }

    let mut response_header = Header::response_from_request(request_header);
    response_header.set_authoritative(authority.zone_type().is_authoritative());

    debug!("performing {} on {}", query, authority.origin());

    // Wait so we can determine if we need to fire a request to the next authority in a chained configuration if the current authority
    // declines to answer. NOTE: This is in preparation for the chained authority PR.
    let result = authority.search(request_info, lookup_options).await;

    // Abort only if the authority declined to handle the request.
    if let LookupResult::Skip = result {
        trace!("build_response: Aborting search on None");
        return LookupResult::Skip;
    }

    #[allow(deprecated)]
    let sections = match authority.zone_type() {
        ZoneType::Primary | ZoneType::Secondary | ZoneType::Master | ZoneType::Slave => {
            send_authoritative_response(
                result,
                authority,
                &mut response_header,
                lookup_options,
                request_id,
                query,
            )
            .await
        }
        ZoneType::Forward | ZoneType::Hint => {
<<<<<<< HEAD
            send_forwarded_response(result, request_header, &mut response_header).await
=======
            send_forwarded_response(
                future,
                request_header,
                &mut response_header,
                authority.can_validate_dnssec(),
            )
            .await
>>>>>>> a98144a5
        }
    };

    LookupResult::Ok((response_header, sections))
}

async fn send_authoritative_response(
    response: LookupResult<Box<dyn LookupObject>>,
    authority: &dyn AuthorityObject,
    response_header: &mut Header,
    lookup_options: LookupOptions,
    request_id: u16,
    query: &LowerQuery,
) -> LookupSections {
    // In this state we await the records, on success we transition to getting
    // NS records, which indicate an authoritative response.
    //
    // On Errors, the transition depends on the type of error.
    let answers = match response {
        LookupResult::Ok(records) => {
            response_header.set_response_code(ResponseCode::NoError);
            response_header.set_authoritative(true);
            Some(records)
        }
        // This request was refused
        // TODO: there are probably other error cases that should just drop through (FormErr, ServFail)
        LookupResult::Err(LookupError::ResponseCode(ResponseCode::Refused)) => {
            response_header.set_response_code(ResponseCode::Refused);
            return LookupSections {
                answers: Box::<AuthLookup>::default(),
                ns: Box::<AuthLookup>::default(),
                soa: Box::<AuthLookup>::default(),
                additionals: Box::<AuthLookup>::default(),
            };
        }
        LookupResult::Err(e) => {
            if e.is_nx_domain() {
                response_header.set_response_code(ResponseCode::NXDomain);
            } else if e.is_name_exists() {
                response_header.set_response_code(ResponseCode::NoError);
            };
            None
        }
        LookupResult::Skip => {
            debug!("Unexpected lookup skip");
            None
        }
    };

    let (ns, soa) = if answers.is_some() {
        // SOA queries should return the NS records as well.
        if query.query_type().is_soa() {
            // This was a successful authoritative lookup for SOA:
            //   get the NS records as well.
            match authority.ns(lookup_options).await {
                LookupResult::Ok(ns) => (Some(ns), None),
                LookupResult::Err(e) => {
                    warn!("ns_lookup errored: {}", e);
                    (None, None)
                }
                LookupResult::Skip => {
                    warn!("ns_lookup unexpected skip");
                    (None, None)
                }
            }
        } else {
            (None, None)
        }
    } else {
        let nsecs = if lookup_options.dnssec_ok() {
            // in the dnssec case, nsec records should exist, we return NoError + NoData + NSec...
            debug!("request: {} non-existent adding nsecs", request_id);
            // run the nsec lookup future, and then transition to get soa
            let future = authority.get_nsec_records(query.name(), lookup_options);
            match future.await {
                // run the soa lookup
                LookupResult::Ok(nsecs) => Some(nsecs),
                LookupResult::Err(e) => {
                    warn!("failed to lookup nsecs: {}", e);
                    None
                }
                LookupResult::Skip => {
                    warn!("Unexpected lookup skip");
                    None
                }
            }
        } else {
            None
        };

        match authority.soa_secure(lookup_options).await {
            LookupResult::Ok(soa) => (nsecs, Some(soa)),
            LookupResult::Err(e) => {
                warn!("failed to lookup soa: {}", e);
                (nsecs, None)
            }
            LookupResult::Skip => {
                warn!("Unexpected lookup skip");
                (None, None)
            }
        }
    };

    // everything is done, return results.
    let (answers, additionals) = match answers {
        Some(mut answers) => match answers.take_additionals() {
            Some(additionals) => (answers, additionals),
            None => (
                answers,
                Box::<AuthLookup>::default() as Box<dyn LookupObject>,
            ),
        },
        None => (
            Box::<AuthLookup>::default() as Box<dyn LookupObject>,
            Box::<AuthLookup>::default() as Box<dyn LookupObject>,
        ),
    };

    LookupSections {
        answers,
        ns: ns.unwrap_or_else(|| Box::<AuthLookup>::default()),
        soa: soa.unwrap_or_else(|| Box::<AuthLookup>::default()),
        additionals,
    }
}

async fn send_forwarded_response(
    response: LookupResult<Box<dyn LookupObject>>,
    request_header: &Header,
    response_header: &mut Header,
    can_validate_dnssec: bool,
) -> LookupSections {
    response_header.set_recursion_available(true);
    response_header.set_authoritative(false);

    // Don't perform the recursive query if this is disabled...
<<<<<<< HEAD
    let answers = if !request_header.recursion_desired() {
=======
    let mut answers = if !request_header.recursion_desired() {
        // cancel the future??
        // future.cancel();
        drop(future);

>>>>>>> a98144a5
        info!(
            "request disabled recursion, returning no records: {}",
            request_header.id()
        );

        Box::new(EmptyLookup)
    } else {
        match response {
            LookupResult::Err(e) => {
                if e.is_nx_domain() {
                    response_header.set_response_code(ResponseCode::NXDomain);
                }
                debug!("error resolving: {}", e);
                Box::new(EmptyLookup)
            }
            LookupResult::Skip => {
                info!("Unexpected lookup skip");
                Box::new(EmptyLookup)
            }
            LookupResult::Ok(rsp) => rsp,
        }
    };

    if can_validate_dnssec {
        // section 3.2.2 ("the CD bit") of RFC4035 is a bit underspecified because it does not use
        // RFC2119 vocabulary ("MUST", "MAY", etc.) in some sentences that describe the resolver's
        // behavior.
        //
        // A. it is clear that if CD=1 in the query then data that fails DNSSEC validation SHOULD
        //   be returned
        //
        // B. it also clear that if CD=0 and DNSSEC validation fails then the status MUST be
        //   SERVFAIL
        //
        // C. it's less clear if DNSSEC validation can be skippped altogether when CD=1
        //
        // the logic here follows `unbound`'s interpretation of that section
        //
        // 0. the requirements A and B are implemented
        // 1. DNSSEC validation happens regardless of the state of the CD bit
        // 2. the AD bit gets set if DNSSEC validation succeeded regardless of the state of the
        //   CD bit
        //
        // this last point can result in responses that have both AD=1 and CD=1. RFC4035 is unclear
        // whether that's a valid state but that's what `unbound` does
        //
        // we may want to interpret (B) as allowed ("MAY be skipped") as a form of optimization in
        // the future to reduce the number of network transactions that a CD=1 query needs.
        if answers.dnssec_validated() {
            response_header.set_authentic_data(true);
        } else if !request_header.checking_disabled() {
            response_header.set_response_code(ResponseCode::ServFail);
            // do not return (Insecure | Bogus) records when CD=0
            answers = Box::new(EmptyLookup);
        }
    }

    LookupSections {
        answers,
        ns: Box::<AuthLookup>::default(),
        soa: Box::<AuthLookup>::default(),
        additionals: Box::<AuthLookup>::default(),
    }
}

struct LookupSections {
    answers: Box<dyn LookupObject>,
    ns: Box<dyn LookupObject>,
    soa: Box<dyn LookupObject>,
    additionals: Box<dyn LookupObject>,
}<|MERGE_RESOLUTION|>--- conflicted
+++ resolved
@@ -536,17 +536,7 @@
             .await
         }
         ZoneType::Forward | ZoneType::Hint => {
-<<<<<<< HEAD
             send_forwarded_response(result, request_header, &mut response_header).await
-=======
-            send_forwarded_response(
-                future,
-                request_header,
-                &mut response_header,
-                authority.can_validate_dnssec(),
-            )
-            .await
->>>>>>> a98144a5
         }
     };
 
@@ -683,15 +673,7 @@
     response_header.set_authoritative(false);
 
     // Don't perform the recursive query if this is disabled...
-<<<<<<< HEAD
     let answers = if !request_header.recursion_desired() {
-=======
-    let mut answers = if !request_header.recursion_desired() {
-        // cancel the future??
-        // future.cancel();
-        drop(future);
-
->>>>>>> a98144a5
         info!(
             "request disabled recursion, returning no records: {}",
             request_header.id()
