--- conflicted
+++ resolved
@@ -207,12 +207,6 @@
 //! The below example uses a single threaded tokio runtime example for the client. Tokio can get much more complex with multiple runtimes on many threads. This example is meant to show basic usage, the Tokio documentation should be reviewed for more advanced usage.
 //!
 //! ```rust
-<<<<<<< HEAD
-//! # extern crate tokio;
-//! # extern crate trust_dns_client;
-//!
-=======
->>>>>>> c9919560
 //! use std::net::{Ipv4Addr, SocketAddr};
 //! use std::str::FromStr;
 //! use tokio::net::UdpSocket;
@@ -253,41 +247,6 @@
 //! }
 //! ```
 
-<<<<<<< HEAD
-extern crate chrono;
-extern crate data_encoding;
-extern crate failure;
-#[macro_use]
-extern crate futures;
-#[macro_use]
-extern crate lazy_static;
-#[macro_use]
-extern crate log;
-#[cfg(feature = "native-tls")]
-extern crate native_tls;
-#[cfg(feature = "openssl")]
-extern crate openssl;
-extern crate radix_trie;
-extern crate rand;
-#[cfg(feature = "ring")]
-extern crate ring;
-#[cfg(feature = "dns-over-https-rustls")]
-extern crate rustls;
-#[cfg(feature = "serde-config")]
-extern crate serde;
-extern crate tokio;
-#[cfg(feature = "tokio-openssl")]
-extern crate tokio_openssl;
-#[cfg(feature = "tokio-tls")]
-extern crate tokio_tls;
-#[cfg(feature = "dns-over-https")]
-extern crate trust_dns_https;
-pub extern crate trust_dns_proto as proto;
-#[cfg(feature = "dns-over-https")]
-extern crate webpki;
-
-=======
->>>>>>> c9919560
 pub mod client;
 pub mod error;
 #[cfg(feature = "mdns")]
