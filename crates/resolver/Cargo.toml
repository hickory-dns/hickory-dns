[package]
name = "trust-dns-resolver"
version = "0.18.0-alpha.1"
authors = ["Benjamin Fry <benjaminfry@me.com>"]
edition = "2018"

# A short blurb about the package. This is not rendered in any format when
# uploaded to crates.io (aka this is not markdown)
description = """
Trust-DNS is a safe and secure DNS library. This Resolver library  uses the Client library to perform all DNS queries. The Resolver is intended to be a high-level library for any DNS record resolution see Resolver and AsyncResolver for supported resolution types. The Client can be used for other queries.
"""

# These URLs point to more information about the repository
documentation = "https://docs.rs/trust-dns-resolver"
homepage = "http://www.trust-dns.org/index.html"
repository = "https://github.com/bluejekyll/trust-dns"

# This points to a file in the repository (relative to this Cargo.toml). The
# contents of this file are stored and indexed in the registry.
readme = "README.md"

# This is a small list of keywords used to categorize and search for this
# package.
keywords = ["DNS", "BIND", "dig", "named", "dnssec"]
categories = ["network-programming"]

# This is a string description of the license for this package. Currently
# crates.io will validate the license provided against a whitelist of known
# license identifiers from http://spdx.org/licenses/. Multiple licenses can
# be separated with a `/`
license = "MIT/Apache-2.0"

[badges]
travis-ci = { repository = "bluejekyll/trust-dns" }
appveyor = { repository = "bluejekyll/trust-dns", branch = "master", service = "github" }
codecov = { repository = "bluejekyll/trust-dns", branch = "master", service = "github" }

[features]
default = ["tokio-compat"]
dns-over-native-tls = ["dns-over-tls", "trust-dns-native-tls"]
# DNS over TLS with OpenSSL currently needs a good way to set default CAs, use rustls or native-tls
dns-over-openssl = ["dns-over-tls", "trust-dns-openssl"]
dns-over-rustls = ["dns-over-tls", "rustls", "trust-dns-rustls", "webpki-roots"]
dns-over-tls = []

# This requires some TLS library, currently only rustls is supported
dns-over-https-rustls = ["trust-dns-https", "dns-over-rustls", "dns-over-https"]
dns-over-https = []

dnssec-openssl = ["dnssec", "trust-dns-proto/dnssec-openssl"]
dnssec-ring = ["dnssec", "trust-dns-proto/dnssec-ring"]
dnssec = []

serde-config = ["serde", "trust-dns-proto/serde-config"]

# enables experimental the mDNS (multicast) feature
mdns = ["trust-dns-proto/mdns"]

tokio-compat = ["tokio", "trust-dns-proto/tokio-compat"]

[lib]
name = "trust_dns_resolver"
path = "src/lib.rs"

[dependencies]
<<<<<<< HEAD
cfg-if = "<=0.1.9"
=======
cfg-if = "0.1.9"
>>>>>>> c9919560
failure = "0.1"
futures = "0.3.0"
lazy_static = "1.0"
log = "0.4.8"
lru-cache = "0.1.2"
resolv-conf = { version = "0.6.0", features = ["system"] }
rustls = {version  = "0.16", optional = true}
serde = { version = "1.0", features = ["derive"], optional = true }
smallvec = "1.0"
tokio = { version = "0.2.1", features = ["rt-core"], optional = true }
trust-dns-https = { version = "0.18.0-alpha", path = "../https", optional = true }
trust-dns-native-tls = { version = "0.18.0-alpha", path = "../native-tls", optional = true }
trust-dns-openssl = { version = "0.18.0-alpha", path = "../openssl", optional = true }
trust-dns-proto = { version = "0.18.0-alpha", path = "../proto" }
trust-dns-rustls = { version = "0.18.0-alpha", path = "../rustls", optional = true }
webpki-roots = { version = "0.18", optional = true }

[target.'cfg(windows)'.dependencies]
ipconfig = { version = "0.2.0" }

[dev-dependencies]
<<<<<<< HEAD
env_logger = "0.7"
tokio-io = "0.2.0-alpha"
tokio = "0.2.1"
=======
env_logger = "0.7"
>>>>>>> c9919560
<|MERGE_RESOLUTION|>--- conflicted
+++ resolved
@@ -63,11 +63,7 @@
 path = "src/lib.rs"
 
 [dependencies]
-<<<<<<< HEAD
-cfg-if = "<=0.1.9"
-=======
 cfg-if = "0.1.9"
->>>>>>> c9919560
 failure = "0.1"
 futures = "0.3.0"
 lazy_static = "1.0"
@@ -89,10 +85,4 @@
 ipconfig = { version = "0.2.0" }
 
 [dev-dependencies]
-<<<<<<< HEAD
-env_logger = "0.7"
-tokio-io = "0.2.0-alpha"
-tokio = "0.2.1"
-=======
-env_logger = "0.7"
->>>>>>> c9919560
+env_logger = "0.7"