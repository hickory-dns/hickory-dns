#![allow(dead_code)]
#![allow(clippy::dbg_macro)]

extern crate chrono;
extern crate futures;
extern crate openssl;
extern crate rustls;
extern crate tokio;
<<<<<<< HEAD
extern crate tokio;
=======
>>>>>>> c9919560
extern crate trust_dns_client;
extern crate trust_dns_proto;
extern crate trust_dns_rustls;
extern crate trust_dns_server;

use std::fmt;
use std::io;
use std::mem;
use std::net::SocketAddr;
use std::pin::Pin;
use std::sync::atomic::{AtomicBool, Ordering};
use std::sync::{Arc, Mutex};
use std::task::{Context, Poll};

use futures::channel::mpsc::{unbounded, UnboundedReceiver};
use futures::stream::{Fuse, Stream, StreamExt};
use futures::{future, Future, FutureExt};
<<<<<<< HEAD
use tokio::time::Delay;
=======
use tokio::time::{Delay, Duration, Instant};
>>>>>>> c9919560

use trust_dns_client::client::ClientConnection;
use trust_dns_client::error::ClientResult;
use trust_dns_client::op::*;
use trust_dns_client::rr::dnssec::Signer;
use trust_dns_client::serialize::binary::*;
use trust_dns_proto::error::ProtoError;
use trust_dns_proto::xfer::{
    DnsClientStream, DnsMultiplexer, DnsMultiplexerConnect, DnsRequestSender, SerialMessage,
};
use trust_dns_proto::StreamHandle;

use trust_dns_server::authority::{Catalog, MessageRequest, MessageResponse};
use trust_dns_server::server::{Request, RequestHandler, ResponseHandler};

pub mod authority;
pub mod mock_client;
pub mod tls_client_connection;

#[allow(unused)]
pub struct TestClientStream {
    catalog: Arc<Mutex<Catalog>>,
    outbound_messages: Fuse<UnboundedReceiver<Vec<u8>>>,
}

#[allow(unused)]
impl TestClientStream {
    #[allow(clippy::type_complexity)]
    pub fn new(
        catalog: Arc<Mutex<Catalog>>,
    ) -> (
        Pin<Box<dyn Future<Output = Result<Self, ProtoError>> + Send>>,
        StreamHandle,
    ) {
        let (message_sender, outbound_messages) = unbounded();
        let message_sender = StreamHandle::new(message_sender);

        let stream = Box::pin(future::ok(TestClientStream {
            catalog,
            outbound_messages: outbound_messages.fuse(),
        }));

        (stream, message_sender)
    }
}

#[derive(Clone, Default)]
pub struct TestResponseHandler {
    message_ready: Arc<AtomicBool>,
    buf: Arc<Mutex<Vec<u8>>>,
}

impl TestResponseHandler {
    pub fn new() -> Self {
        let buf = Arc::new(Mutex::new(Vec::with_capacity(512)));
        let message_ready = Arc::new(AtomicBool::new(false));
        TestResponseHandler { message_ready, buf }
    }

    fn into_inner(self) -> impl Future<Output = Vec<u8>> {
        future::poll_fn(move |_| {
            if self
                .message_ready
                .compare_exchange(true, false, Ordering::Acquire, Ordering::Relaxed)
                .is_ok()
            {
                let bytes: Vec<u8> = mem::replace(&mut self.buf.lock().unwrap(), vec![]);
                Poll::Ready(bytes)
            } else {
                Poll::Pending
            }
        })
    }

    pub fn into_message(self) -> impl Future<Output = Message> {
        let bytes = self.into_inner();
        bytes.map(|b| {
            let mut decoder = BinDecoder::new(&b);
            Message::read(&mut decoder).expect("could not decode message")
        })
    }
}

impl ResponseHandler for TestResponseHandler {
    fn send_response(&self, response: MessageResponse) -> io::Result<()> {
        let buf = &mut self.buf.lock().unwrap();
        buf.clear();
        let mut encoder = BinEncoder::new(buf);
        response
            .destructive_emit(&mut encoder)
            .expect("could not encode");
        self.message_ready.store(true, Ordering::Release);
        Ok(())
    }
}

impl fmt::Display for TestClientStream {
    fn fmt(&self, formatter: &mut fmt::Formatter) -> Result<(), fmt::Error> {
        write!(formatter, "TestClientStream")
    }
}

impl DnsClientStream for TestClientStream {
    fn name_server_addr(&self) -> SocketAddr {
        SocketAddr::from(([127, 0, 0, 1], 1234))
    }
}

impl Stream for TestClientStream {
    type Item = Result<SerialMessage, ProtoError>;

    fn poll_next(mut self: Pin<&mut Self>, cx: &mut Context) -> Poll<Option<Self::Item>> {
        use futures::executor::block_on;

        match self.outbound_messages.next().poll_unpin(cx) {
            // already handled above, here to make sure the poll() pops the next message
            Poll::Ready(Some(bytes)) => {
                let mut decoder = BinDecoder::new(&bytes);
                let src_addr = SocketAddr::from(([127, 0, 0, 1], 1234));

                let message = MessageRequest::read(&mut decoder).expect("could not decode message");
                let request = Request {
                    message,
                    src: src_addr,
                };

                let response_handler = TestResponseHandler::new();
                block_on(
                    self.catalog
                        .lock()
                        .unwrap()
                        .handle_request(request, response_handler.clone()),
                );

                let buf = block_on(response_handler.into_inner());

                Poll::Ready(Some(Ok(SerialMessage::new(buf, src_addr))))
            }
            // now we get to drop through to the receives...
            // TODO: should we also return None if there are no more messages to send?
            _ => {
                cx.waker().wake_by_ref();
                Poll::Pending
            }
        }
    }
}

impl fmt::Debug for TestClientStream {
    fn fmt(&self, f: &mut fmt::Formatter) -> fmt::Result {
        write!(f, "TestClientStream catalog")
    }
}

// need to do something with the message channel, otherwise the ClientFuture will think there
//  is no one listening to messages and shutdown...
#[allow(dead_code)]
pub struct NeverReturnsClientStream {
    timeout: Delay,
    outbound_messages: Fuse<UnboundedReceiver<Vec<u8>>>,
}

#[allow(dead_code)]
impl NeverReturnsClientStream {
    #[allow(clippy::type_complexity)]
    pub fn new() -> (
        Pin<Box<dyn Future<Output = Result<Self, ProtoError>> + Send>>,
        StreamHandle,
    ) {
        let (message_sender, outbound_messages) = unbounded();
        let message_sender = StreamHandle::new(message_sender);

<<<<<<< HEAD
        let stream = Box::pin(future::ok(NeverReturnsClientStream {
            timeout: tokio::time::delay(Instant::now() + Duration::from_secs(1)),
            outbound_messages: outbound_messages.fuse(),
=======
        let stream = Box::pin(future::lazy(|_| {
            Ok(NeverReturnsClientStream {
                timeout: tokio::time::delay_for(Duration::from_secs(1)),
                outbound_messages: outbound_messages.fuse(),
            })
>>>>>>> c9919560
        }));

        (stream, message_sender)
    }
}

impl fmt::Display for NeverReturnsClientStream {
    fn fmt(&self, formatter: &mut fmt::Formatter) -> Result<(), fmt::Error> {
        write!(formatter, "NeverReturnsClientStream")
    }
}

impl DnsClientStream for NeverReturnsClientStream {
    fn name_server_addr(&self) -> SocketAddr {
        SocketAddr::from(([0, 0, 0, 0], 53))
    }
}

impl Stream for NeverReturnsClientStream {
    type Item = Result<SerialMessage, ProtoError>;

    fn poll_next(mut self: Pin<&mut Self>, cx: &mut Context) -> Poll<Option<Self::Item>> {
        // poll the timer forever...
        if let Poll::Pending = self.timeout.poll_unpin(cx) {
            return Poll::Pending;
        }

        self.timeout.reset(Instant::now() + Duration::from_secs(1));

        match self.timeout.poll_unpin(cx) {
            Poll::Pending => Poll::Pending,
            _ => panic!("timeout fired early"),
        }
    }
}

impl fmt::Debug for NeverReturnsClientStream {
    fn fmt(&self, f: &mut fmt::Formatter) -> fmt::Result {
        write!(f, "TestClientStream catalog")
    }
}

#[allow(dead_code)]
pub struct NeverReturnsClientConnection {}

impl NeverReturnsClientConnection {
    pub fn new() -> ClientResult<Self> {
        Ok(NeverReturnsClientConnection {})
    }
}

#[allow(clippy::type_complexity)]
impl ClientConnection for NeverReturnsClientConnection {
    type Sender = DnsMultiplexer<NeverReturnsClientStream, Signer>;
    type Response = <Self::Sender as DnsRequestSender>::DnsResponseFuture;
    type SenderFuture = DnsMultiplexerConnect<
        Pin<Box<dyn Future<Output = Result<NeverReturnsClientStream, ProtoError>> + Send>>,
        NeverReturnsClientStream,
        Signer,
    >;

    fn new_stream(&self, signer: Option<Arc<Signer>>) -> Self::SenderFuture {
        let (client_stream, handle) = NeverReturnsClientStream::new();

        DnsMultiplexer::new(Box::pin(client_stream), Box::new(handle), signer)
    }
}<|MERGE_RESOLUTION|>--- conflicted
+++ resolved
@@ -6,10 +6,6 @@
 extern crate openssl;
 extern crate rustls;
 extern crate tokio;
-<<<<<<< HEAD
-extern crate tokio;
-=======
->>>>>>> c9919560
 extern crate trust_dns_client;
 extern crate trust_dns_proto;
 extern crate trust_dns_rustls;
@@ -27,11 +23,7 @@
 use futures::channel::mpsc::{unbounded, UnboundedReceiver};
 use futures::stream::{Fuse, Stream, StreamExt};
 use futures::{future, Future, FutureExt};
-<<<<<<< HEAD
-use tokio::time::Delay;
-=======
 use tokio::time::{Delay, Duration, Instant};
->>>>>>> c9919560
 
 use trust_dns_client::client::ClientConnection;
 use trust_dns_client::error::ClientResult;
@@ -204,17 +196,11 @@
         let (message_sender, outbound_messages) = unbounded();
         let message_sender = StreamHandle::new(message_sender);
 
-<<<<<<< HEAD
-        let stream = Box::pin(future::ok(NeverReturnsClientStream {
-            timeout: tokio::time::delay(Instant::now() + Duration::from_secs(1)),
-            outbound_messages: outbound_messages.fuse(),
-=======
         let stream = Box::pin(future::lazy(|_| {
             Ok(NeverReturnsClientStream {
                 timeout: tokio::time::delay_for(Duration::from_secs(1)),
                 outbound_messages: outbound_messages.fuse(),
             })
->>>>>>> c9919560
         }));
 
         (stream, message_sender)
