#![cfg(feature = "mdns")]

extern crate chrono;
extern crate futures;
#[macro_use]
extern crate lazy_static;
extern crate log;
extern crate openssl;
extern crate tokio;
<<<<<<< HEAD
extern crate tokio;
=======
>>>>>>> c9919560
extern crate trust_dns_client;
extern crate trust_dns_integration;
extern crate trust_dns_proto;
extern crate trust_dns_server;

use std::net::{IpAddr, Ipv4Addr, Ipv6Addr, SocketAddr};
use std::sync::atomic::{AtomicBool, Ordering};
use std::sync::{Arc, Barrier};
use std::thread::JoinHandle;
use std::time::Duration;

use futures::future::Either;
use futures::{future, StreamExt};
use tokio::runtime::Runtime;

use trust_dns_client::client::{ClientFuture, ClientHandle};
use trust_dns_client::multicast::MdnsQueryType;
use trust_dns_client::multicast::{MdnsClientStream, MdnsStream};
use trust_dns_client::op::Message;
use trust_dns_client::rr::{DNSClass, Name, RecordType};
use trust_dns_client::serialize::binary::BinDecodable;
use trust_dns_proto::xfer::SerialMessage;

const MDNS_PORT: u16 = 5363;

lazy_static! {
    /// 250 appears to be unused/unregistered
    static ref TEST_MDNS_IPV4: IpAddr = Ipv4Addr::new(224,0,0,249).into();
    /// FA appears to be unused/unregistered
    static ref TEST_MDNS_IPV6: IpAddr = Ipv6Addr::new(0xFF02, 0, 0, 0, 0, 0, 0, 0x00F9).into();
}

fn mdns_responsder(
    test_name: &'static str,
    client_done: Arc<AtomicBool>,
    mdns_addr: SocketAddr,
) -> JoinHandle<()> {
    let server = Arc::new(Barrier::new(2));
    let client = Arc::clone(&server);

    let join_handle = std::thread::Builder::new()
        .name(format!("{}:server", test_name))
        .spawn(move || {
            let mut io_loop = Runtime::new().unwrap();

            // a max time for the test to run
<<<<<<< HEAD
            let mut timeout = tokio::time::delay(Instant::now() + Duration::from_millis(100));
=======
            let mut timeout = tokio::time::delay_for(Duration::from_millis(100));
>>>>>>> c9919560

            // TODO: ipv6 if is hardcoded, need a different strategy
            let (mdns_stream, mdns_handle) = MdnsStream::new(
                mdns_addr,
                MdnsQueryType::OneShotJoin,
                Some(1),
                None,
                Some(5),
            );

            let mut stream = io_loop
                .block_on(mdns_stream)
                .expect("failed to create server stream")
                .into_future();

            server.wait();

            while !client_done.load(std::sync::atomic::Ordering::Relaxed) {
                match io_loop.block_on(future::select(stream, timeout)) {
                    Either::Left((data_src_stream_tmp, timeout_tmp)) => {
                        let (data_src, stream_tmp) = data_src_stream_tmp;
                        let (data, src) = data_src
                            .expect("no buffer received")
                            .expect("error receiving buffer")
                            .unwrap();

                        stream = stream_tmp.into_future();
                        timeout = timeout_tmp;

                        let message = Message::from_bytes(&data).expect("message decode failed");

                        // we're just going to bounce this message back

                        mdns_handle
                            .unbounded_send(SerialMessage::new(
                                message.to_vec().expect("message encode failed"),
                                src,
                            ))
                            .unwrap();
                    }
                    Either::Right(((), data_src_stream_tmp)) => {
                        stream = data_src_stream_tmp;
<<<<<<< HEAD
                        timeout = tokio::time::delay(Instant::now() + Duration::from_millis(100));
=======
                        timeout = tokio::time::delay_for(Duration::from_millis(100));
>>>>>>> c9919560
                    }
                }
            }
        })
        .unwrap();

    client.wait();
    println!("server started");

    join_handle
}

// FIXME: reenable after breakage in async/await
#[ignore]
#[test]
fn test_query_mdns_ipv4() {
    let addr = SocketAddr::new(*TEST_MDNS_IPV4, MDNS_PORT + 1);
    let client_done = Arc::new(AtomicBool::new(false));
    let _server_thread = mdns_responsder("test_query_mdns_ipv4", client_done.clone(), addr);

    // Check that the server is ready before sending...
    let mut io_loop = Runtime::new().unwrap();
    //let addr: SocketAddr = ("8.8.8.8", 53).to_socket_addrs().unwrap().next().unwrap();

    // not using MdnsClientConnection here, b/c we need to change the IP for testing.
    let (stream, sender) = MdnsClientStream::new(addr, MdnsQueryType::OneShot, None, None, None);
    let (bg, mut client) = ClientFuture::new(stream, sender, None);

    // A PTR request is the DNS-SD method for doing a directory listing...
    let name = Name::from_ascii("_dns._udp.local.").unwrap();
    io_loop.spawn(bg);
    let message = io_loop.block_on(client.query(name, DNSClass::IN, RecordType::PTR));

    client_done.store(true, Ordering::Relaxed);

    println!("client message: {:#?}", message);
}

#[test]
#[ignore]
fn test_query_mdns_ipv6() {
    let addr = SocketAddr::new(*TEST_MDNS_IPV6, MDNS_PORT + 2);
    let client_done = Arc::new(AtomicBool::new(false));
    let _server_thread = mdns_responsder("test_query_mdns_ipv4", client_done.clone(), addr);
    let mut io_loop = Runtime::new().unwrap();

    // not using MdnsClientConnection here, b/c we need to change the IP for testing.
    // FIXME: ipv6 if is hardcoded...
    let (stream, sender) = MdnsClientStream::new(addr, MdnsQueryType::OneShot, None, None, Some(5));
    let (bg, mut client) = ClientFuture::new(stream, sender, None);

    // A PTR request is the DNS-SD method for doing a directory listing...
    let name = Name::from_ascii("_dns._udp.local.").unwrap();
    io_loop.spawn(bg);
    let message = io_loop.block_on(client.query(name, DNSClass::IN, RecordType::PTR));

    client_done.store(true, Ordering::Relaxed);

    println!("client message: {:#?}", message);
}<|MERGE_RESOLUTION|>--- conflicted
+++ resolved
@@ -7,10 +7,6 @@
 extern crate log;
 extern crate openssl;
 extern crate tokio;
-<<<<<<< HEAD
-extern crate tokio;
-=======
->>>>>>> c9919560
 extern crate trust_dns_client;
 extern crate trust_dns_integration;
 extern crate trust_dns_proto;
@@ -57,11 +53,7 @@
             let mut io_loop = Runtime::new().unwrap();
 
             // a max time for the test to run
-<<<<<<< HEAD
-            let mut timeout = tokio::time::delay(Instant::now() + Duration::from_millis(100));
-=======
             let mut timeout = tokio::time::delay_for(Duration::from_millis(100));
->>>>>>> c9919560
 
             // TODO: ipv6 if is hardcoded, need a different strategy
             let (mdns_stream, mdns_handle) = MdnsStream::new(
@@ -104,11 +96,7 @@
                     }
                     Either::Right(((), data_src_stream_tmp)) => {
                         stream = data_src_stream_tmp;
-<<<<<<< HEAD
-                        timeout = tokio::time::delay(Instant::now() + Duration::from_millis(100));
-=======
                         timeout = tokio::time::delay_for(Duration::from_millis(100));
->>>>>>> c9919560
                     }
                 }
             }
