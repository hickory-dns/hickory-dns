#![cfg(feature = "dnssec")]

extern crate futures;
extern crate tokio;
<<<<<<< HEAD
extern crate tokio;
=======
>>>>>>> c9919560
extern crate trust_dns_client;
extern crate trust_dns_integration;
extern crate trust_dns_proto;
extern crate trust_dns_server;

use std::net::*;
use std::str::FromStr;
use std::sync::{Arc, Mutex};

use tokio::net::TcpStream as TokioTcpStream;
use tokio::net::UdpSocket as TokioUdpSocket;
use tokio::runtime::Runtime;

use trust_dns_client::client::{
    BasicClientHandle, ClientFuture, ClientHandle, MemoizeClientHandle, SecureClientHandle,
};
use trust_dns_client::op::ResponseCode;
use trust_dns_client::rr::dnssec::TrustAnchor;
use trust_dns_client::rr::Name;
use trust_dns_client::rr::{DNSClass, RData, RecordType};
use trust_dns_client::tcp::TcpClientStream;

use trust_dns_proto::udp::{UdpClientConnect, UdpClientStream, UdpResponse};
use trust_dns_proto::xfer::DnsMultiplexerSerialResponse;
use trust_dns_proto::SecureDnsHandle;
use trust_dns_server::authority::{Authority, Catalog};

use trust_dns_integration::authority::create_secure_example;
use trust_dns_integration::TestClientStream;

#[test]
fn test_secure_query_example_nonet() {
    with_nonet(test_secure_query_example);
}

#[test]
#[ignore]
fn test_secure_query_example_udp() {
    with_udp(test_secure_query_example);
}

#[test]
#[ignore]
fn test_secure_query_example_tcp() {
    with_tcp(test_secure_query_example);
}

fn test_secure_query_example<H>(mut client: SecureClientHandle<H>, mut io_loop: Runtime)
where
    H: ClientHandle + Sync + 'static,
{
    let name = Name::from_str("www.example.com").unwrap();
    let response = io_loop
        .block_on(client.query(name.clone(), DNSClass::IN, RecordType::A))
        .expect("query failed");

    println!("response records: {:?}", response);
    assert!(response.edns().expect("edns not here").dnssec_ok());

    assert!(!response.answers().is_empty());
    let record = &response.answers()[0];
    assert_eq!(record.name(), &name);
    assert_eq!(record.rr_type(), RecordType::A);
    assert_eq!(record.dns_class(), DNSClass::IN);

    if let RData::A(ref address) = *record.rdata() {
        assert_eq!(address, &Ipv4Addr::new(93, 184, 216, 34))
    } else {
        panic!();
    }
}

#[test]
fn test_nsec_query_example_nonet() {
    with_nonet(test_nsec_query_example);
}

#[test]
#[ignore]
fn test_nsec_query_example_udp() {
    with_udp(test_nsec_query_example);
}

#[test]
#[ignore]
fn test_nsec_query_example_tcp() {
    with_tcp(test_nsec_query_example);
}

fn test_nsec_query_example<H>(mut client: SecureClientHandle<H>, mut io_loop: Runtime)
where
    H: ClientHandle + Sync + 'static,
{
    let name = Name::from_str("none.example.com").unwrap();

    let response = io_loop
        .block_on(client.query(name, DNSClass::IN, RecordType::A))
        .expect("query failed");
    assert_eq!(response.response_code(), ResponseCode::NXDomain);
}

// TODO: NSEC response code wrong in Trust-DNS? Issue #53
// #[test]
// fn test_nsec_query_type_nonet() {
//   with_nonet(test_nsec_query_type);
// }

#[test]
#[ignore]
fn test_nsec_query_type_udp() {
    with_udp(test_nsec_query_type);
}

#[test]
#[ignore]
fn test_nsec_query_type_tcp() {
    with_tcp(test_nsec_query_type);
}

fn test_nsec_query_type<H>(mut client: SecureClientHandle<H>, mut io_loop: Runtime)
where
    H: ClientHandle + Sync + 'static,
{
    let name = Name::from_str("www.example.com").unwrap();

    let response = io_loop
        .block_on(client.query(name, DNSClass::IN, RecordType::NS))
        .expect("query failed");

    assert_eq!(response.response_code(), ResponseCode::NoError);
    assert!(response.answers().is_empty());
}

// // TODO: this test is flaky
// #[test]
// #[ignore]
// fn test_dnssec_rollernet_td_udp() {
//     with_udp(dnssec_rollernet_td_test);
// }

// // TODO: this test is flaky
// #[test]
// #[ignore]
// fn test_dnssec_rollernet_td_tcp() {
//     with_udp(dnssec_rollernet_td_test);
// }

// // TODO: this test is flaky
// #[test]
// #[ignore]
// fn test_dnssec_rollernet_td_tcp_mixed_case() {
//     with_tcp(dnssec_rollernet_td_mixed_case_test);
// }

// fn dnssec_rollernet_td_test<H>(mut client: SecureClientHandle<H>, mut io_loop: Runtime)
// where
//     H: ClientHandle + 'static,
// {
//     let name = Name::parse("rollernet.us.", None).unwrap();

//     let response = io_loop
//         .block_on(client.query(
//             name.clone(),
//             DNSClass::IN,
//             RecordType::DNSSEC(DNSSECRecordType::DS),
//         ))
//         .expect("query failed");

//     assert_eq!(response.response_code(), ResponseCode::NoError);
//     // rollernet doesn't have any DS records...
//     //  would have failed validation
//     assert!(response.answers().is_empty());
// }

// fn dnssec_rollernet_td_mixed_case_test<H>(mut client: SecureClientHandle<H>, mut io_loop: Runtime)
// where
//     H: ClientHandle + 'static,
// {
//     let name = Name::parse("RollErnet.Us.", None).unwrap();

//     let response = io_loop
//         .block_on(client.query(
//             name.clone(),
//             DNSClass::IN,
//             RecordType::DNSSEC(DNSSECRecordType::DS),
//         ))
//         .expect("query failed");

//     assert_eq!(response.response_code(), ResponseCode::NoError);
//     // rollernet doesn't have any DS records...
//     //  would have failed validation
//     assert!(response.answers().is_empty());
// }

fn with_nonet<F>(test: F)
where
    F: Fn(
        SecureClientHandle<MemoizeClientHandle<BasicClientHandle<DnsMultiplexerSerialResponse>>>,
        Runtime,
    ),
{
    let succeeded = std::sync::Arc::new(std::sync::atomic::AtomicBool::new(false));
    let succeeded_clone = succeeded.clone();
    let join = std::thread::Builder::new()
        .name("thread_killer".to_string())
        .spawn(move || {
            let succeeded = succeeded_clone;
            for _ in 0..15 {
                std::thread::sleep(std::time::Duration::from_secs(1));
                if succeeded.load(std::sync::atomic::Ordering::Relaxed) {
                    return;
                }
            }

            panic!("timeout");
        })
        .unwrap();

    let authority = create_secure_example();

    let trust_anchor = {
        let signers = authority.secure_keys();
        let public_key = signers
            .first()
            .expect("expected a key in the authority")
            .key()
            .to_public_key()
            .expect("could not convert keypair to public_key");

        let mut trust_anchor = TrustAnchor::new();
        trust_anchor.insert_trust_anchor(&public_key);

        trust_anchor
    };

    let mut catalog = Catalog::new();
    catalog.upsert(authority.origin().clone(), Box::new(authority));

    let io_loop = Runtime::new().unwrap();
    let (stream, sender) = TestClientStream::new(Arc::new(Mutex::new(catalog)));
    let (bg, client) = ClientFuture::new(stream, Box::new(sender), None);
    let client = MemoizeClientHandle::new(client);
    let secure_client = SecureClientHandle::with_trust_anchor(client, trust_anchor);

    io_loop.spawn(bg);
    test(secure_client, io_loop);
    succeeded.store(true, std::sync::atomic::Ordering::Relaxed);
    join.join().unwrap();
}

fn with_udp<F>(test: F)
where
    F: Fn(SecureDnsHandle<MemoizeClientHandle<BasicClientHandle<UdpResponse>>>, Runtime),
{
    let succeeded = std::sync::Arc::new(std::sync::atomic::AtomicBool::new(false));
    let succeeded_clone = succeeded.clone();
    let join = std::thread::Builder::new()
        .name("thread_killer".to_string())
        .spawn(move || {
            let succeeded = succeeded_clone;
            for _ in 0..15 {
                std::thread::sleep(std::time::Duration::from_secs(1));
                if succeeded.load(std::sync::atomic::Ordering::Relaxed) {
                    return;
                }
            }

            panic!("timeout");
        })
        .unwrap();

    let io_loop = Runtime::new().unwrap();
    let addr: SocketAddr = ("8.8.8.8", 53).to_socket_addrs().unwrap().next().unwrap();
    let stream: UdpClientConnect<TokioUdpSocket> = UdpClientStream::new(addr);
    let (bg, client) = ClientFuture::connect(stream);
    let client = MemoizeClientHandle::new(client);
    let secure_client = SecureClientHandle::new(client);

    io_loop.spawn(bg);
    test(secure_client, io_loop);
    succeeded.store(true, std::sync::atomic::Ordering::Relaxed);
    join.join().unwrap();
}

fn with_tcp<F>(test: F)
where
    F: Fn(
        SecureClientHandle<MemoizeClientHandle<BasicClientHandle<DnsMultiplexerSerialResponse>>>,
        Runtime,
    ),
{
    let succeeded = std::sync::Arc::new(std::sync::atomic::AtomicBool::new(false));
    let succeeded_clone = succeeded.clone();
    let join = std::thread::Builder::new()
        .name("thread_killer".to_string())
        .spawn(move || {
            let succeeded = succeeded_clone;
            for _ in 0..15 {
                std::thread::sleep(std::time::Duration::from_secs(1));
                if succeeded.load(std::sync::atomic::Ordering::Relaxed) {
                    return;
                }
            }

            panic!("timeout");
        })
        .unwrap();

    let io_loop = Runtime::new().unwrap();
    let addr: SocketAddr = ("8.8.8.8", 53).to_socket_addrs().unwrap().next().unwrap();
    let (stream, sender) = TcpClientStream::<TokioTcpStream>::new(addr);
    let (bg, client) = ClientFuture::new(Box::new(stream), sender, None);
    let client = MemoizeClientHandle::new(client);
    let secure_client = SecureClientHandle::new(client);

    io_loop.spawn(bg);
    test(secure_client, io_loop);
    succeeded.store(true, std::sync::atomic::Ordering::Relaxed);
    join.join().unwrap();
}<|MERGE_RESOLUTION|>--- conflicted
+++ resolved
@@ -2,10 +2,6 @@
 
 extern crate futures;
 extern crate tokio;
-<<<<<<< HEAD
-extern crate tokio;
-=======
->>>>>>> c9919560
 extern crate trust_dns_client;
 extern crate trust_dns_integration;
 extern crate trust_dns_proto;
