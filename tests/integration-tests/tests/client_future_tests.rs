--- conflicted
+++ resolved
@@ -6,10 +6,6 @@
 #[cfg(feature = "dns-over-https-rustls")]
 extern crate rustls;
 extern crate tokio;
-<<<<<<< HEAD
-extern crate tokio;
-=======
->>>>>>> c9919560
 extern crate trust_dns_client;
 #[cfg(feature = "dns-over-https")]
 extern crate trust_dns_https;
