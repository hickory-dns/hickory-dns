--- conflicted
+++ resolved
@@ -76,11 +76,7 @@
 rand = "0.7"
 rusqlite = { version = "0.20.0", features = ["bundled"] }
 rustls = { version = "0.16" }
-<<<<<<< HEAD
-tokio = { version = "0.2.1", features = ["time"] }
-=======
 tokio = { version = "0.2.1", features = ["time", "rt-core"] }
->>>>>>> c9919560
 trust-dns-client= { version = "0.18.0-alpha", path = "../../crates/client" }
 trust-dns-https = { version = "0.18.0-alpha", path = "../../crates/https" }
 trust-dns-openssl = { version = "0.18.0-alpha", path = "../../crates/openssl" }
